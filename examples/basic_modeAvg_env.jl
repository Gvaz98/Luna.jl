--- conflicted
+++ resolved
@@ -9,11 +9,7 @@
 λ0 = 800e-9
 energy = 1e-6
 
-<<<<<<< HEAD
-grid = Grid.EnvGrid(15e-2, 800e-9, (160e-9, 3000e-9), 1e-12)
-=======
 grid = Grid.EnvGrid(flength, λ0, (160e-9, 3000e-9), 1e-12)
->>>>>>> 0a873154
 
 m = Capillary.MarcatilliMode(a, gas, pres, loss=false, model=:full)
 aeff = let m=m
@@ -43,101 +39,12 @@
                                Stats.peakpower(grid),
                                Stats.peakintensity(grid, aeff),
                                Stats.fwhm_t(grid),
-<<<<<<< HEAD
                             #    Stats.zdw(m),
                                Stats.pressure(densityfun, gas))
-=======
-                               Stats.density(densityfun))
->>>>>>> 0a873154
 output = Output.MemoryOutput(0, grid.zmax, 201, statsfun)
 
 Luna.run(Eω, grid, linop, transform, FT, output)
 
-<<<<<<< HEAD
-=======
-import PyPlot:pygui, plt
-import FFTW
-
-ω = grid.ω
-t = grid.t
-f = FFTW.fftshift(ω, 1)./2π.*1e-15
-
-zout = output["z"]
-Eout = output["Eω"]
-
-Etout = FFTW.ifft(Eout, 1)
-
-Ilog = log10.(Maths.normbymax(abs2.(Eout)))
-
-idcs = @. (t < 30e-15) & (t >-30e-15)
-to, Eto = Maths.oversample(t[idcs], Etout[idcs, :], factor=8, dim=1)
-It = abs2.(Eto)
-zpeak = argmax(dropdims(maximum(It, dims=1), dims=1))
-
-energy = zeros(length(zout))
-for ii = 1:size(Etout, 2)
-    energy[ii] = energyfun(Etout[:, ii])
-end
-energyω = [energyfunω(Eout[:, ii]) for ii=1:size(Eout, 2)]
-
-pygui(true)
-plt.figure()
-plt.pcolormesh(f, zout, transpose(FFTW.fftshift(Ilog, 1)))
-plt.clim(-6, 0)
-plt.xlim(0.19, 1.9)
-plt.colorbar()
-
-plt.figure()
-plt.pcolormesh(to*1e15, zout, transpose(It))
-plt.colorbar()
-plt.xlim(-30, 30)
-
-##
-plt.figure()
-plt.plot(zout.*1e2, energy.*1e6)
-plt.plot(zout.*1e2, energyω.*1e6, "--")
-plt.plot(output["stats"]["z"].*1e2, output["stats"]["energy"].*1e6)
-plt.xlabel("Distance [cm]")
-plt.ylabel("Energy [μJ]")
-##
-
-plt.figure()
-plt.plot(to*1e15, abs2.(Eto[:, 121]))
-plt.xlim(-20, 20)
-
-plt.figure()
-plt.plot(to*1e15, real.(exp.(1im*grid.ω0.*to).*Eto[:, 121]))
-plt.plot(t*1e15, real.(exp.(1im*grid.ω0.*t).*Etout[:, 121]))
-plt.xlim(-10, 20)
-
-##
-plt.figure()
-plt.plot(zout.*1e2, energy.*1e6)
-plt.plot(zout.*1e2, energyω.*1e6)
-plt.plot(output["stats"]["z"].*1e2, output["stats"]["energy"].*1e6)
-plt.xlabel("Distance (cm)")
-plt.ylabel("Energy (μJ)")
-
-##
-plt.figure()
-plt.plot(output["stats"]["z"].*1e2, output["stats"]["energy_RDW"].*1e6)
-plt.xlabel("Distance (cm)")
-plt.ylabel("RDW Energy (μJ)")
-
-##
-plt.figure()
-plt.plot(output["stats"]["z"].*1e2, output["stats"]["peakpower"].*1e-9)
-plt.xlabel("Distance (cm)")
-plt.ylabel("Peak power (GW)")
-
-##
-plt.figure()
-plt.plot(output["stats"]["z"].*1e2, output["stats"]["fwhm_t_min"].*1e15)
-plt.plot(output["stats"]["z"].*1e2, output["stats"]["fwhm_t_max"].*1e15)
-plt.xlabel("Distance (cm)")
-plt.ylabel("FWHM (fs)")
-
->>>>>>> 0a873154
 ##
 Plotting.pygui(true)
 Plotting.stats(output)
