--- conflicted
+++ resolved
@@ -1,9 +1,5 @@
 import Luna
-<<<<<<< HEAD
-import Luna: Grid, Maths, RectModes, PhysData, Nonlinear, Ionisation, NonlinearRHS, Output, Stats, LinearOps, Modes
-=======
 import Luna: Grid, Maths, RectModes, PhysData, Modes, Nonlinear, Ionisation, NonlinearRHS, Output, Stats, LinearOps
->>>>>>> 4b9647a8
 import Logging
 import FFTW
 import NumericalIntegration: integrate, SimpsonEven
@@ -25,12 +21,8 @@
 
 grid = Grid.RealGrid(L, λ0, (160e-9, 3000e-9), 1e-12)
 
-<<<<<<< HEAD
-m = RectModes.RectMode(a, b, gas, pres, :Ag)
+m = RectModes.RectMode(a, b, gas, pres, :Al)
 aeff(z) = Modes.Aeff(m, z=z)
-=======
-m = RectModes.RectMode(a, b, gas, pres, :Al)
->>>>>>> 4b9647a8
 
 energyfun = NonlinearRHS.energy_modal()
 
