--- conflicted
+++ resolved
@@ -62,12 +62,8 @@
 output = Output.MemoryOutput(0, grid.zmax, 201, (length(grid.ω),), statsfun)
 
 linop = Luna.make_linop(grid, βfun, αfun, frame_vel)
-<<<<<<< HEAD
-zout, Eout = Luna.run(Eω, grid, linop, transform, FT)
-=======
-Luna.run(grid, linop, normfun, energyfun, densityfun, inputs,
-                      responses, transform, FT, output)
->>>>>>> 08b1d018
+
+zout, Eout = Luna.run(Eω, grid, linop, transform, FT, output)
 
 ω = grid.ω
 t = grid.t
