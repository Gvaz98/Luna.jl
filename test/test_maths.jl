import Test: @test, @testset, @test_throws, @test_broken
import Luna: Maths
import Dierckx

@testset "Derivatives" begin
    f(x) = @. 4x^3 + 3x^2 + 2x + 1

    @test isapprox(Maths.derivative(f, 1, 1), 12+6+2)
    @test isapprox(Maths.derivative(f, 1, 2), 24+6)
    @test isapprox(Maths.derivative(f, 1, 3), 24)

    e(x) = @. exp(x)

    x = [1, 2, 3, 4, 5]
    @test isapprox(Maths.derivative(e, 1, 5), exp(1), rtol=1e-6)
    @test isapprox(Maths.derivative.(e, x, 5), exp.(x), rtol=1e-6)

    @test isapprox(Maths.derivative(x -> exp.(2x), 1, 1), 2*exp(2))
    @test isapprox(Maths.derivative(x -> exp.(2x), 1, 2), 4*exp(2))
    @test isapprox(Maths.derivative(x -> exp.(-x.^2), 0, 1), 0, atol=1e-14)
end

@testset "Moments" begin
    x = collect(range(-10, stop=10, length=513))
    y = Maths.gauss(x, 1, x0=1)
    @test Maths.moment(x, y) ≈ 1
    @test Maths.moment(x, y, 2) ≈ 2
    @test Maths.rms_width(x, y) ≈ 1

    x0 = [-2.5, -1.0, 0.0, 1.0, 2.5]
    σ = [0.1, 0.5, 1.0, 1.5, 1.5]
    y = zeros(length(x), length(x0))
    for ii = 1:length(x0)
        y[:, ii] = Maths.gauss(x, σ[ii], x0=x0[ii])
    end
    @test_throws DomainError Maths.moment(x, y, dim=2)
    @test all(isapprox.(transpose(Maths.moment(x, y, dim=1)), x0, atol=1e-5))
    @test all(isapprox.(transpose(Maths.rms_width(x, y, dim=1)), σ, atol=1e-5))

    yt = transpose(y)
    @test_throws DomainError Maths.moment(x, yt, dim=1)
    xm = Maths.moment(x, yt, dim=2)
    @test all(isapprox.(xm, x0, atol=1e-5))
end

@testset "Fourier" begin
    t = collect(range(-10, stop=10, length=513))
    Et = Maths.gauss(t, fwhm=4).*cos.(4*t)
    EtA = Maths.hilbert(Et)
    @test maximum(abs.(EtA)) ≈ 1
    @test all(isapprox.(real(EtA), Et, atol=1e-9))

    hilbert! = Maths.plan_hilbert!(Et)
    out = complex(Et)
    hilbert!(out, Et)
    @test all(out .≈ EtA)

    hilbert = Maths.plan_hilbert(Et)
    out = hilbert(Et)
    @test all(out .≈ EtA)

    t = collect(range(-10, stop=10, length=512))
    Et = Maths.gauss(t, fwhm=4).*cos.(4*t)
    to, Eto = Maths.oversample(t, Et, factor=4)
    @test 4*size(Et)[1] == size(Eto)[1]
    @test all(isapprox.(Eto[1:4:end], Et, rtol=1e-6))

    Etc = Maths.gauss(t, fwhm=4).*exp.(1im*4*t)
    to, Etco = Maths.oversample(t, Etc, factor=4)
    @test 4*size(Etc)[1] == size(Etco)[1]
    @test all(isapprox.(Etco[1:4:end], Etc, rtol=1e-6))
end

@testset "integration" begin
    x = collect(range(0, stop=8π, length=2^14)).*1e-15
    y = cos.(x.*1e15)
    yi = sin.(x.*1e15)./1e15
    yic = similar(yi)
    yic2 = copy(y)
    Maths.cumtrapz!(yic, y, x)
    Maths.cumtrapz!(yic2, x[2]-x[1])
    @test isapprox(yi, yic, rtol=1e-6)
    @test isapprox(yi, yic2, rtol=1e-6)

    ω = [1e15, 2e15]'
    y = cos.(x.*ω)
    yi =  sin.(x.*ω)./ω
    yic = similar(y)
    yic2 = copy(y)
    Maths.cumtrapz!(yic, y, x)
    Maths.cumtrapz!(yic2, x[2]-x[1])
    @test isapprox(yi, yic, rtol=1e-6)
    @test isapprox(yi, yic2, rtol=1e-6)
end

@testset "series" begin
    sumfunc(x, n) = x + 1/factorial(n)
    e, succ, steps = Maths.aitken_accelerate(sumfunc, 0, rtol=1e-10)
    e2, succ, steps = Maths.converge_series(sumfunc, 0, rtol=1e-10)
    @test isapprox(e, exp(1), rtol=1e-10)
    @test isapprox(e, e2, rtol=1e-10)
    sumfunc(x, n) = x + 1/2^n
    o, succ, steps = Maths.aitken_accelerate(sumfunc, 0, n0=1, rtol=1e-10)
    @test isapprox(o, 1, rtol=1e-10)
    serfunc(x, n) = (x + 2/x)/2
    sqrt2, succ, steps = Maths.aitken_accelerate(serfunc, 1, rtol=1e-10)
    @test isapprox(sqrt2, sqrt(2), rtol=1e-10)
end

@testset "windows" begin
    x = collect(range(-10, stop=10, length=2048))
    pl = Maths.planck_taper(x, -5, -4, 7, 8)
    @test all(pl[x .< -5] .== 0)
    @test all(pl[-4 .< x .< 7] .== 1)
    @test all(pl[8 .< x] .== 0)
end

<<<<<<< HEAD
@testset "fwhm" begin
fw = 0.2
x = collect(range(-1, stop=1, length=2048))
δx = x[2] - x[1]
y = Maths.gauss(x, fwhm=fw)
@test isapprox(Maths.fwhm(x, y), fw, rtol=1e-4)
@test isapprox(Maths.fwhm(x, y, method=:spline), fw, rtol=1e-4)
@test abs(Maths.fwhm(x, y, method=:nearest) - fw) < δx

fw = 0.1
sep = 0.5
y = Maths.gauss(x, fwhm=fw, x0=-sep/2) + Maths.gauss(x, fwhm=fw, x0=sep/2)
@test isapprox(Maths.fwhm(x, y, minmax=:min), fw, rtol=1e-4)
@test isapprox(Maths.fwhm(x, y, minmax=:max), fw+sep, rtol=1e-4)
end

@testset "Spline" begin
=======
@testset "CSpline" begin
>>>>>>> ae931972
    import Random: shuffle
    x = range(0.0, 2π, length=100)
    y = sin.(x)
    spl = Maths.CSpline(x, y);
    fslow(x0) = x0 <= spl.x[1] ? 2 :
                x0 >= spl.x[end] ? length(spl.x) :
                findfirst(x -> x>x0, spl.x)
    ff = Maths.FastFinder(x)
    @test_throws ErrorException Maths.FastFinder(x[end:-1:1])
    @test_throws ErrorException Maths.FastFinder(shuffle(x))
    @test_throws ErrorException Maths.FastFinder(vcat(x[1], x))
    @test all(abs.(spl.(x) .- y) .< 5e-18)
    x2 = range(0.0, 2π, length=300)
    idcs = spl.ifun.(x2)
    idcs_slow = fslow.(x2)
    idcs_ff = ff.(x2)
    idcs_ff_bw = ff.(x2[end:-1:1])
    @test idcs == idcs_slow
    @test idcs_ff == idcs_slow
    @test idcs_ff_bw == idcs_slow[end:-1:1]
    for i = 1:10
        x2r = shuffle(x2)
        @test ff.(x2r) == fslow.(x2r)
    end
    # Create new FastFinder, immediately index backwards - does this still work?
    ff = Maths.FastFinder(x)
    @test ff.(x2[end:-1:1]) == idcs_slow[end:-1:1]
    # Extrapolation
    ff = Maths.FastFinder(x)
    x3 = range(-0.5, 2π+0.5, length=200)
    @test ff.(x3[end:-1:1]) == fslow.(x3[end:-1:1])
    @test ff.(x3) == fslow.(x3)
    @test maximum(spl.(x2) - sin.(x2)) < 5e-8
    @test abs(Maths.derivative(spl, 1.3, 1) - cos(1.3)) < 1.7e-7
    @test maximum(cos.(x2) - Maths.derivative.(spl, x2, 1)) < 2.1e-6
end

@testset "BSpline" begin
    x = range(0.0, 2π, length=100)
    y = sin.(x)
    spl = Maths.BSpline(x, y)
    @test all(abs.(spl.(x) .- y) .< 3e-16)
    x2 = range(0.0, 2π, length=300)
    @test maximum(spl.(x2) - sin.(x2)) < 5e-8
    # these use the actual spline derivative
    @test abs(Maths.derivative(spl, 1.3, 1) - cos(1.3)) < 1.7e-7
    @test maximum(cos.(x2) - Maths.derivative.(spl, x2, 1)) < 2.1e-6
    # test second derivative
    @test maximum(-sin.(x2) - Maths.derivative.(spl, x2, 2)) < 2.0e-4
    # test direct finite differences
    @test abs(invoke(Maths.derivative, Tuple{Any,Any,Integer}, spl, 1.3, 1) - cos(1.3)) < 1.7e-7
    @test maximum(cos.(x2) .- invoke.(Maths.derivative, Tuple{Any,Any,Integer}, spl, x2, 1)) < 2.1e-6
    # test roots
    yr = x.^2 .- 1.0
    splr = Maths.BSpline(x, yr)
    @test Maths.roots(splr) == [1.0]
    # test complex
    yi = sin.(x .+ π/6)
    yc = complex.(y, yi)
    splc = Maths.BSpline(x, complex.(y, yi))
    @test all(abs.(splc.(x) .- yc) .< 5e-16)
    @test maximum(abs.(splc.(x2) .- complex.(sin.(x2), sin.(x2 .+ π/6)))) < 2.6e-7
    @test abs(Maths.derivative(splc, 1.3, 1) - complex(cos(1.3), cos(1.3 + π/6))) < 2.5e-7
    @test abs(Maths.derivative(splc, 1.3, 2) - complex(-sin(1.3), -sin(1.3 + π/6))) < 2.5e-3
    # test Julia evaluation vs original Dierckx
    @test all(spl.(x2) .== spl.rspl.(x2))
    # test full spline Derivatives
    spl1 = Maths.differentiate_spline(spl, 1)
    @test maximum(abs.(cos.(x2) .- spl1.(x2))) < 5.1e-6
    spl2 = Maths.differentiate_spline(spl, 2)
    @test isapprox(-sin.(x2), spl2.(x2),  rtol=3e-5)
    spl3 = Maths.differentiate_spline(spl, 3)
    @test isapprox(-cos.(x2), spl3.(x2),  rtol=8e-4)
    # test other orders
    spl_k1 = Maths.BSpline(x, y, order=1)
    @test all(abs.(spl_k1.(x) .- y) .< 3e-16)
    @test maximum(spl_k1.(x2) - sin.(x2)) < 6e-4
    spl_k2 = Maths.BSpline(x, y, order=2)
    @test all(abs.(spl_k2.(x) .- y) .< 3.4e-16)
    @test maximum(spl_k2.(x2) - sin.(x2)) < 2e-5
    spl_k4 = Maths.BSpline(x, y, order=4)
    @test all(abs.(spl_k4.(x) .- y) .< 4.5e-16)
    @test maximum(spl_k4.(x2) - sin.(x2)) < 2e-8
    spl_k5 = Maths.BSpline(x, y, order=5)
    @test all(abs.(spl_k5.(x) .- y) .< 4.5e-16)
    @test maximum(spl_k5.(x2) - sin.(x2)) < 1.1e-10
    # check 5th order spline derivatives
    @test abs(Maths.derivative(spl_k5, 1.3, 1) - cos(1.3)) < 2e-11
    @test abs(Maths.derivative(spl_k5, 1.3, 2) + sin(1.3)) < 1.9e-8
    @test abs(Maths.derivative(spl_k5, 1.3, 3) + cos(1.3)) < 1.6e-7
    @test abs(Maths.derivative(spl_k5, 1.3, 4) - sin(1.3)) < 2e-4
    @test abs(Maths.derivative(spl_k5, 1.3, 5) - cos(1.3)) < 3e-5
end

@testset "randgauss" begin
    import Statistics: std, mean
    x = Maths.randgauss(1, 0.5, 1000000, seed=1234)
    @test isapprox(std(x), 0.5, rtol=1e-3)
    @test isapprox(mean(x), 1, rtol=1e-3)
    x = Maths.randgauss(10, 0.1, 1000000, seed=1234)
    @test isapprox(std(x), 0.1, rtol=1e-3)
    @test isapprox(mean(x), 10, rtol=1e-3)
    x = Maths.randgauss(-1, 0.5, 1000000, seed=1234)
    @test isapprox(std(x), 0.5, rtol=1e-3)
    @test isapprox(mean(x), -1, rtol=1e-3)
    x = Maths.randgauss(1, 0.5, (1000, 1000), seed=1234)
    @test isapprox(std(x), 0.5, rtol=1e-3)
    @test isapprox(mean(x), 1, rtol=1e-3)
end<|MERGE_RESOLUTION|>--- conflicted
+++ resolved
@@ -115,7 +115,6 @@
     @test all(pl[8 .< x] .== 0)
 end
 
-<<<<<<< HEAD
 @testset "fwhm" begin
 fw = 0.2
 x = collect(range(-1, stop=1, length=2048))
@@ -132,10 +131,7 @@
 @test isapprox(Maths.fwhm(x, y, minmax=:max), fw+sep, rtol=1e-4)
 end
 
-@testset "Spline" begin
-=======
 @testset "CSpline" begin
->>>>>>> ae931972
     import Random: shuffle
     x = range(0.0, 2π, length=100)
     y = sin.(x)
