import Test: @test, @test_throws, @testset
import Logging: @info

testdir = dirname(@__FILE__)

import Luna: set_fftw_mode
set_fftw_mode(:estimate)

@testset "All" begin

@testset "Maths" begin
    @info("================= test_maths.jl")
    include(joinpath(testdir, "test_maths.jl"))
end

@testset "PhysData" begin
    @info("================= test_physdata.jl")
    include(joinpath(testdir, "test_physdata.jl"))
end

@testset "Capillary" begin
    @info("================= test_capillary.jl")
    include(joinpath(testdir, "test_capillary.jl"))
end

@testset "Rectangular Modes" begin
    @info("================= test_rect_modes.jl")
    include(joinpath(testdir, "test_rect_modes.jl"))
end

@testset "ODE Solver" begin
    @info("================= test_rect_rk45.jl")
    include(joinpath(testdir, "test_rk45.jl"))
end

@testset "Ionisation" begin
    @info("================= test_ionisation.jl")
    include(joinpath(testdir, "test_ionisation.jl"))
end

@testset "Output" begin
    @info("================= test_output.jl")
    include(joinpath(testdir, "test_output.jl"))
end

@testset "Multimode" begin
    @info("================= test_multimode.jl")
    include(joinpath(testdir, "test_multimode.jl"))
end

@testset "Polarisation" begin
    @info("================= test_polarisation.jl")
    include(joinpath(testdir, "test_polarisation.jl"))
    @info("================= test_polarisation_field.jl")
    include(joinpath(testdir, "test_polarisation_field.jl"))
    @info("================= test_polarisation_env.jl")
    include(joinpath(testdir, "test_polarisation_env.jl"))
end

@testset "Tools" begin
    @info("================= test_tools.jl")
    include(joinpath(testdir, "test_tools.jl"))
end

@testset "Utils" begin
    @info("================= test_utils.jl")
    include(joinpath(testdir, "test_utils.jl"))
end

@testset "Gradients" begin
    @info("================= test_gradient.jl")
    include(joinpath(testdir, "test_gradient.jl"))
end

@testset "Scans" begin
    @info("================= test_scans.jl")
    include(joinpath(testdir, "test_scans.jl"))
end

@testset "Raman" begin
    @info("================= test_raman.jl")
    include(joinpath(testdir, "test_raman.jl"))
end

@testset "Kerr" begin
    @info("================= test_kerr.jl")
    include(joinpath(testdir, "test_kerr.jl"))
end

@testset "LinearOps" begin
    @info("================= test_linops.jl")
    include(joinpath(testdir, "test_linops.jl"))
end

<<<<<<< HEAD
@testset "Modes" begin
    @info("================= test_modes.jl")
    include(joinpath(testdir, "test_modes.jl"))
=======
@testset "Radial Propagation" begin
    @info("================= test_radial.jl")
    include(joinpath(testdir, "test_radial.jl"))
end

@testset "Full 3D Propagation" begin
    @info("================= test_full_freespace.jl")
    include(joinpath(testdir, "test_full_freespace.jl"))
>>>>>>> be4093cc
end

end<|MERGE_RESOLUTION|>--- conflicted
+++ resolved
@@ -92,11 +92,11 @@
     include(joinpath(testdir, "test_linops.jl"))
 end
 
-<<<<<<< HEAD
 @testset "Modes" begin
     @info("================= test_modes.jl")
     include(joinpath(testdir, "test_modes.jl"))
-=======
+end
+
 @testset "Radial Propagation" begin
     @info("================= test_radial.jl")
     include(joinpath(testdir, "test_radial.jl"))
@@ -105,7 +105,6 @@
 @testset "Full 3D Propagation" begin
     @info("================= test_full_freespace.jl")
     include(joinpath(testdir, "test_full_freespace.jl"))
->>>>>>> be4093cc
 end
 
 end