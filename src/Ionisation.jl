module Ionisation
import SpecialFunctions: gamma, dawson, ellipk, ellipe
import GSL: hypergeom
import HDF5
import FileWatching.Pidfile: mkpidlock
import Logging: @info
import Luna.PhysData: c, ħ, electron, m_e, m_u, au_energy, au_time, au_Efield, wlfreq
import Luna.PhysData: ionisation_potential, quantum_numbers
import Luna: Maths, Utils
import Printf: @sprintf

"""
    ionrate_fun!_ADK(ionpot::Float64, threshold=true)
    ionrate_fun!_ADK(material::Symbol)

Return a closure `ionrate!(out, E)` which calculates the ADK ionisation rate for the electric
field `E` and places the result in `out`. If `threshold` is true, use [`ADK_threshold`](@ref)
to avoid calculation below floating-point precision. If `cycle_average` is `true`, calculate
the cycle-averaged ADK ionisation rate instead.
"""
function ionrate_fun!_ADK(ionpot::Float64, threshold=true; cycle_average=false)
    nstar = sqrt(0.5/(ionpot/au_energy))
    cn_sq = 2^(2*nstar)/(nstar*gamma(nstar+1)*gamma(nstar))
    ω_p = ionpot/ħ
    ω_t_prefac = electron/sqrt(2*m_e*ionpot)

    if threshold
        thr = ADK_threshold(ionpot)
    else
        thr = 0
    end

    # Zenghu Chang: Fundamentals of Attosecond Optics (2011) p. 184
    # Section 4.2.3.1 Cycle-Averaged Rate
    # ̄w_ADK(Fₐ) = √(3/π) √(Fₐ/F₀) w_ADK(Fₐ) where Fₐ is the field amplitude 
    Ip_au = ionpot / au_energy
    F0_au = (2Ip_au)^(3/2)
    F0 = F0_au*au_Efield
    avfac = sqrt.(3/(π*F0))


    ionrate! = let nstar=nstar, cn_sq=cn_sq, ω_p=ω_p, ω_t_prefac=ω_t_prefac, thr=thr
        function ir(E)
            if abs(E) >= thr
                r = (ω_p*cn_sq*
                    (4*ω_p/(ω_t_prefac*abs(E)))^(2*nstar-1)
                    *exp(-4/3*ω_p/(ω_t_prefac*abs(E))))
                if cycle_average
                    r *= avfac*sqrt(abs(E))
                end
                return r
            else
                return zero(E)
            end
        end
        function ionrate!(out, E)
            out .= ir.(E)
        end
    end

    return ionrate!  
end

function ionrate_fun!_ADK(material::Symbol; kwargs...)
    return ionrate_fun!_ADK(ionisation_potential(material); kwargs...)
end

function ionrate_ADK(IP_or_material, E; kwargs...)
    out = zero(E)
    ionrate_fun!_ADK(IP_or_material; kwargs...)(out, E)
    return out
end

function ionrate_ADK(IP_or_material, E::Number; kwargs...)
    out = [zero(E)]
    ionrate_fun!_ADK(IP_or_material; kwargs...)(out, [E])
    return out[1]
end

"""
    ADK_threshold(ionpot)

Determine the lowest electric field strength at which the ADK ionisation rate for the
ionisation potential `ionpot` is non-zero to within 64-bit floating-point precision.
"""
function ADK_threshold(ionpot)
    out = [0.0]
    ADKfun = ionrate_fun!_ADK(ionpot, false)
    E = 1e3
    while out[1] == 0
        E *= 1.01
        ADKfun(out, [E])
    end
    return E
end

"""
    ionrate_fun!_PPTaccel(material::Symbol, λ0; kwargs...)
    ionrate_fun!_PPTaccel(ionpot::Float64, λ0, Z, l; kwargs...)

Create an accelerated (interpolated) PPT ionisation rate function.
"""
function ionrate_fun!_PPTaccel(material::Symbol, λ0; kwargs...)
    n, l, Z = quantum_numbers(material)
    ip = ionisation_potential(material)
    ionrate_fun!_PPTaccel(ip, λ0, Z, l; kwargs...)
end

function ionrate_fun!_PPTaccel(ionpot::Float64, λ0, Z, l; kwargs...)
    E, rate = makePPTcache(ionpot, λ0, Z, l; kwargs...)
    return makePPTaccel(E, rate)
end

"""
    ionrate_fun!_PPTcached(material::Symbol, λ0; kwargs...)
    ionrate_fun!_PPTcached(ionpot::Float64, λ0, Z, l; kwargs...)

Create a cached (saved) interpolated PPT ionisation rate function. If a saved lookup table
exists, load this rather than recalculate.

# Keyword arguments
- `N::Int`: Number of samples with which to create the `CSpline` interpolant.
- `Emax::Number`: Maximum field strength to include in the interpolant.
- `cachedir::String`: Path to the directory where the cache should be stored and loaded from.
    Defaults to \$HOME/.luna/pptcache

Other keyword arguments are passed on to [`ionrate_fun_PPT`](@ref)
"""
function ionrate_fun!_PPTcached(material::Symbol, λ0; kwargs...)
    n, l, Z = quantum_numbers(material)
    ip = ionisation_potential(material)
    ionrate_fun!_PPTcached(ip, λ0, Z, l; kwargs...)
end

function ionrate_fun!_PPTcached(ionpot::Float64, λ0, Z, l;
                                sum_tol=1e-4, cycle_average=false, N=2^16, Emax=nothing,
                                cachedir=joinpath(Utils.cachedir(), "pptcache"),
                                stale_age=60*10)
    h = hash((ionpot, λ0, Z, l, sum_tol, cycle_average, N, Emax))
    fname = string(h, base=16)*".h5"
    fpath = joinpath(cachedir, fname)
    lockpath = joinpath(cachedir, "pptlock")
    isdir(cachedir) || mkpath(cachedir)
    if isfile(fpath)
        @info @sprintf("Found cached PPT rate for %.2f eV, %.1f nm", ionpot/electron, 1e9λ0)
        rate = mkpidlock(lockpath; stale_age) do
            loadPPTaccel(fpath)
        end
        return rate
    else
        E, rate = makePPTcache(ionpot::Float64, λ0, Z, l;
                               sum_tol=sum_tol, cycle_average, N=N, Emax=Emax)
        mkpidlock(lockpath; stale_age) do
            if ~isfile(fpath) # makePPTcache takes a while - has another process saved first?
                @info @sprintf(
                    "Saving PPT rate for %.2f eV, %.1f nm in %s",
                    ionpot/electron, 1e9λ0, cachedir
                )
                HDF5.h5open(fpath, "cw") do file
                    file["E"] = E
                    file["rate"] = rate
                end
            end
        end
        return makePPTaccel(E, rate)
    end
end

function loadPPTaccel(fpath)
    isfile(fpath) || error("PPT cache file $fpath not found!")
    E, rate = HDF5.h5open(fpath, "r") do file
        (read(file["E"]), read(file["rate"]))
    end
    makePPTaccel(E, rate)
end

function makePPTcache(ionpot::Float64, λ0, Z, l;
                      sum_tol=1e-4, cycle_average=false, N=2^16, Emax=nothing)
    Emax = isnothing(Emax) ? 2*barrier_suppression(ionpot, Z) : Emax

    # ω0 = 2π*c/λ0
    # Emin = ω0*sqrt(2m_e*ionpot)/electron/0.5 # Keldysh parameter of 0.5
    Emin = Emax/5000

    E = collect(range(Emin, stop=Emax, length=N));
    @info @sprintf("Pre-calculating PPT rate rate for %.2f eV, %.1f nm...", ionpot/electron, 1e9λ0)
    rate = ionrate_PPT(ionpot, λ0, Z, l, E; sum_tol=sum_tol, cycle_average);
    @info "...PPT pre-calcuation done"
    return E, rate
end

"""
    barrier_suppression(ionpot, Z)

Calculate the barrier-suppresion **field strength** for the ionisation potential `ionpot`
and charge state `Z`.
"""
function barrier_suppression(ionpot, Z)
    Ip_au = ionpot / au_energy
    ns = Z/sqrt(2*Ip_au)
    Z^3/(16*ns^4) * au_Efield
end

"""
    keldysh(material, λ, E)

Calculate the Keldysh parameter for the given `material` at wavelength `λ` and electric field
strength `E`.
"""
function keldysh(material, λ, E)
    Ip_au = ionisation_potential(material)/au_energy
    E_au = E/au_Efield
    ω0_au = wlfreq(λ)*au_time
    ω0_au*sqrt(2Ip_au)/E_au
end

"""
    ionfrac(rate, E, δt)

Given an ionisation rate function `rate` and an electric field array `E` sampled with time
spacing `δt`, calculate the ionisation fraction as a function of time on the same time axis.

The function `rate` should have the signature `rate!(out, E)` and place its results into
`out`, like the functions returned by e.g. `ionrate_fun!_ADK` or `ionrate_fun!_PPTcached`.
"""
function ionfrac(rate, E, δt)
    frac = similar(E)
    ionfrac!(frac, rate, E, δt)
end

function ionfrac!(frac, rate, E, δt)
    rate(frac, E)
    Maths.cumtrapz!(frac, δt)
    @. frac = 1 - exp(-frac)
end

function makePPTaccel(E, rate)
    # Interpolating the log and re-exponentiating makes the spline more accurate
    cspl = Maths.CSpline(E, log.(rate); bounds_error=true)
    Emin = minimum(E)
    Emax = maximum(E)
    function ionrate!(out, E)
        for ii in eachindex(out)
            aE = abs(E[ii])
            if aE < Emin
                out[ii] = 0.0
            elseif aE > Emax
                error(
                    "Field strength $aE V/m exceeds maximum for PPT ionisation rate ($Emax V/m)."
                    )
            else
                out[ii] = exp(cspl(aE))
            end
        end
    end
end

function ionrate_fun!_PPT(args...)
    ir = ionrate_fun_PPT(args...)
    function ionrate!(out, E)
        out .= ir.(E)
    end
    return ionrate!
end

"""
    ionrate_fun_PPT(ionpot::Float64, λ0, Z, l; sum_tol=1e-4, cycle_average=false)

Create closure to calculate PPT ionisation rate.

# Keyword arguments
- `sum_tol::Number`: Relative tolerance used to truncate the infinite sum.
- `cycle_average::Bool`: If `false` (default), calculate the cycle-averaged rate

# References
[1] Ilkov, F. A., Decker, J. E. & Chin, S. L.
Ionization of atoms in the tunnelling regime with experimental evidence
using Hg atoms. Journal of Physics B: Atomic, Molecular and Optical
Physics 25, 4005–4020 (1992)

[2] 1.Bergé, L., Skupin, S., Nuter, R., Kasparian, J. & Wolf, J.-P.
Ultrashort filaments of light in weakly ionized, optically transparent
media. Rep. Prog. Phys. 70, 1633–1713 (2007)
(Appendix A)
"""
function ionrate_fun_PPT(ionpot::Float64, λ0, Z, l; sum_tol=1e-4, cycle_average=false)
    Ip_au = ionpot / au_energy
    ns = Z/sqrt(2Ip_au)
    ls = ns-1
    Cnl2 = 2^(2ns)/(ns*gamma(ns + ls + 1)*gamma(ns - ls))

    ω0 = 2π*c/λ0
    ω0_au = au_time*ω0
    E0_au = (2*Ip_au)^(3/2)

    ionrate = let ω0_au=ω0_au, Cnl2=Cnl2, ns=ns, sum_tol=sum_tol
        function ionrate(E)
            E_au = abs(E)/au_Efield
            γ = ω0_au*sqrt(2Ip_au)/E_au
            γ2 = γ*γ
            β = 2γ/sqrt(1 + γ2)
            α = 2*(asinh(γ) - γ/sqrt(1+γ2))
            Up_au = E_au^2/(4*ω0_au^2)
            Uit_au = Ip_au + Up_au
            v = Uit_au/ω0_au
            ret = 0
            divider = 0
            for m = -l:l
                divider += 1
                mabs = abs(m)
                flm = ((2l + 1)*factorial(l + mabs)
                    / (2^mabs*factorial(mabs)*factorial(l - mabs)))
                # Following 5 lines are [1] eq. 8 and lead to identical results:
                # G = 3/(2γ)*((1 + 1/(2γ2))*asinh(γ) - sqrt(1 + γ2)/(2γ))
                # Am = 4/(sqrt(3π)*factorial(mabs))*γ2/(1 + γ2)
                # lret = sqrt(3/(2π))*Cnl2*flm*Ip_au
                # lret *= (2*E0_au/(E_au*sqrt(1 + γ2))) ^ (2ns - mabs - 3/2)
                # lret *= Am*exp(-2*E0_au*G/(3E_au))
                # [2] eq. (A14) 
                lret = 4sqrt(2)/π*Cnl2
                lret *= (2*E0_au/(E_au*sqrt(1 + γ2))) ^ (2ns - mabs - 3/2)
                lret *= flm/factorial(mabs)
                lret *= exp(-2v*(asinh(γ) - γ*sqrt(1+γ2)/(1+2γ2)))
                lret *= Ip_au * γ2/(1+γ2)
                # Remove cycle average factor, see eq. (2) of [1]
                if !cycle_average
                    lret *= sqrt(π*E0_au/(3E_au))
                end
                k = ceil(v)
                n0 = ceil(v)
                sumfunc = let k=k, β=β, m=m
                    function sumfunc(x, n)
                        diff = n-v
                        return x + exp(-α*diff)*φ(m, sqrt(β*diff))
                    end
                end
                # s, success, steps = Maths.aitken_accelerate(
                #     sumfunc, 0, n0=n0, rtol=sum_tol, maxiter=Inf)
                s, success, steps = Maths.converge_series(
                    sumfunc, 0, n0=n0, rtol=sum_tol, maxiter=Inf)
                lret *= s
                ret += lret
            end
            return ret/(au_time*divider)
        end
    end
    return ionrate
end

"""
    φ(m, x)

Calculate the φ function for the PPT ionisation rate.

Note that w_m(x) in [1] and φ_m(x) in [2] look slightly different but
are in fact identical.
"""
function φ(m, x)
    mabs = abs(m)
    return (exp(-x^2)
            * sqrt(π)
            * x^(mabs+1)
            * gamma(mabs+1)
            * hypergeom(1/2, 3/2 + mabs, x^2)
            / (2*gamma(3/2 + mabs)))
end

function ionrate_fun_PPT(material::Symbol, λ0; kwargs...)
    n, l, Z = quantum_numbers(material)
    ip = ionisation_potential(material)
    return ionrate_fun_PPT(ip, λ0, Z, l; kwargs...)
end

function ionrate_PPT(ionpot, λ0, Z, l, E; kwargs...)
    return ionrate_fun_PPT(ionpot, λ0, Z, l; kwargs...).(E)
end

function ionrate_PPT(material::Symbol, λ0, E; kwargs...)
    n, l, Z = quantum_numbers(material)
    ip = ionisation_potential(material)
    return ionrate_PPT(ip, λ0, Z, l, E; kwargs...)
end






"""
    ionrate_fun_keldysh(ionpot::Float64, λ0; Nsum=1e3)

Create closure to calculate Keldysh ionisation rate.
# Keyword arguments
- `Nsum::Number`: Number of terms in the summation for teh calculation of 
the variable Q(γ,x) [1]

# References
[1] COUAIRON, A., & MYSYROWICZ, A.  
Femtosecond filamentation in transparent media.
 Physics Reports, 441(2–4), 47–189. (2007).
 page 85

[2] Majus, D., Jukna, V., Tamošauskas, G., Valiulis, G., & Dubietis, A. 
Three-dimensional mapping of multiple filament arrays. 
Physical Review A, 81(4), 043811. (2010). 
"""


function ionrate_fun!_Keldysh(ionpot::Float64, λ0; Nsum=1e3)
    Ip_au = ionpot / au_energy #bangap
    ω0 = 2π*c/λ0
    ω0_au = au_time*ω0 #central frequency
    m=0.635*m_e #usual reduced electron-hole mass from [2]  page 3
    #Check units


    ionrate! = let ω0_au=ω0_au, m=m, Ip_au=Ip_au, Nsum=Nsum
        function ir(E) 
            if isnan(E)
                @info @sprintf("E is %f",E)
            end
            E_au = abs(E)/au_Efield

            # From [1]
            γ = ω0_au/electron/E_au*sqrt(m*Ip_au)

            Γ=γ^2/(1+γ^2)
            Ξ=1/(1+γ^2)

<<<<<<< HEAD
            # if isnan(γ)
            #     return zero(E)
            # end
=======
            if isnan(γ)
                return zero(E)
            end
>>>>>>> b9fb68ee9c13e49b0daf5a809aadd7cfcdeea975
            
            KΓ=ellipk(Γ)
            KΞ=ellipk(Ξ)
            EΓ=ellipe(Γ)
            EΞ=ellipe(Ξ)

            α=π*(KΓ-EΓ)/EΞ
            β=π^2/(4*KΞ*EΞ)

            x=2/π*Ip_au/ħ/ω0_au*EΞ/sqrt(Γ)
            ν=floor(x+1, digits=0)-x #Check if it makes sense with these units
            
            f(n)=exp(-n*α)*dawson(sqrt(β*(n+2.0*ν)))
            Q=sqrt(π/2/KΞ)*sum(f,UnitRange(0, Nsum))

            ret=2*ω0_au/9/π*(ω0_au*m/ħ/sqrt(Γ))^1.5*Q*exp(-α*floor(x+1, digits=0))
            #same as ν

            
            return ret
        end
        function ionrate!(out, E)
            out .= ir.(E)
        end
    end
    return ionrate!
end


function ionrate_fun!_Keldysh(material::Symbol, λ0; kwargs...)
    return ionrate_fun!_Keldysh(ionisation_potential(material), λ0; kwargs...)
end

function ionrate_Keldysh(IP_or_material, λ0, E; kwargs...)
    out = zero(E)
    ionrate_fun!_Keldysh(IP_or_material, λ0; kwargs...)(out, E)
    return out
end

function ionrate_Keldysh(IP_or_material, λ0, E::Number; kwargs...)
    out = [zero(E)]
    ionrate_fun!_Keldysh(IP_or_material, λ0; kwargs...)(out, [E])
    return out[1]
end


end<|MERGE_RESOLUTION|>--- conflicted
+++ resolved
@@ -427,15 +427,6 @@
             Γ=γ^2/(1+γ^2)
             Ξ=1/(1+γ^2)
 
-<<<<<<< HEAD
-            # if isnan(γ)
-            #     return zero(E)
-            # end
-=======
-            if isnan(γ)
-                return zero(E)
-            end
->>>>>>> b9fb68ee9c13e49b0daf5a809aadd7cfcdeea975
             
             KΓ=ellipk(Γ)
             KΞ=ellipk(Ξ)
