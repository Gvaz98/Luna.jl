module Ionisation
import SpecialFunctions: gamma, dawson, ellipk, ellipe
import GSL: hypergeom
import HDF5
import FileWatching.Pidfile: mkpidlock
import Logging: @info
import Luna.PhysData: c, ħ, electron, m_e, m_u, au_energy, au_time, au_Efield, wlfreq
import Luna.PhysData: ionisation_potential, quantum_numbers
import Luna: Maths, Utils
import Printf: @sprintf

"""
    ionrate_fun!_ADK(ionpot::Float64, threshold=true)
    ionrate_fun!_ADK(material::Symbol)

Return a closure `ionrate!(out, E)` which calculates the ADK ionisation rate for the electric
field `E` and places the result in `out`. If `threshold` is true, use [`ADK_threshold`](@ref)
to avoid calculation below floating-point precision. If `cycle_average` is `true`, calculate
the cycle-averaged ADK ionisation rate instead.
"""
function ionrate_fun!_ADK(ionpot::Float64, threshold=true; cycle_average=false)
    nstar = sqrt(0.5/(ionpot/au_energy))
    cn_sq = 2^(2*nstar)/(nstar*gamma(nstar+1)*gamma(nstar))
    ω_p = ionpot/ħ
    ω_t_prefac = electron/sqrt(2*m_e*ionpot)

    if threshold
        thr = ADK_threshold(ionpot)
    else
        thr = 0
    end

    # Zenghu Chang: Fundamentals of Attosecond Optics (2011) p. 184
    # Section 4.2.3.1 Cycle-Averaged Rate
    # ̄w_ADK(Fₐ) = √(3/π) √(Fₐ/F₀) w_ADK(Fₐ) where Fₐ is the field amplitude 
    Ip_au = ionpot / au_energy
    F0_au = (2Ip_au)^(3/2)
    F0 = F0_au*au_Efield
    avfac = sqrt.(3/(π*F0))


    ionrate! = let nstar=nstar, cn_sq=cn_sq, ω_p=ω_p, ω_t_prefac=ω_t_prefac, thr=thr
        function ir(E)
            if abs(E) >= thr
                r = (ω_p*cn_sq*
                    (4*ω_p/(ω_t_prefac*abs(E)))^(2*nstar-1)
                    *exp(-4/3*ω_p/(ω_t_prefac*abs(E))))
                if cycle_average
                    r *= avfac*sqrt(abs(E))
                end
                return r
            else
                return zero(E)
            end
        end
        function ionrate!(out, E)
            out .= ir.(E)
        end
    end

    return ionrate!  
end

function ionrate_fun!_ADK(material::Symbol; kwargs...)
    return ionrate_fun!_ADK(ionisation_potential(material); kwargs...)
end

function ionrate_ADK(IP_or_material, E; kwargs...)
    out = zero(E)
    ionrate_fun!_ADK(IP_or_material; kwargs...)(out, E)
    return out
end

function ionrate_ADK(IP_or_material, E::Number; kwargs...)
    out = [zero(E)]
    ionrate_fun!_ADK(IP_or_material; kwargs...)(out, [E])
    return out[1]
end

"""
    ADK_threshold(ionpot)

Determine the lowest electric field strength at which the ADK ionisation rate for the
ionisation potential `ionpot` is non-zero to within 64-bit floating-point precision.
"""
function ADK_threshold(ionpot)
    out = [0.0]
    ADKfun = ionrate_fun!_ADK(ionpot, false)
    E = 1e3
    while out[1] == 0
        E *= 1.01
        ADKfun(out, [E])
    end
    return E
end

"""
    ionrate_fun!_PPTaccel(material::Symbol, λ0; kwargs...)
    ionrate_fun!_PPTaccel(ionpot::Float64, λ0, Z, l; kwargs...)

Create an accelerated (interpolated) PPT ionisation rate function.
"""
function ionrate_fun!_PPTaccel(material::Symbol, λ0; kwargs...)
    n, l, Z = quantum_numbers(material)
    ip = ionisation_potential(material)
    ionrate_fun!_PPTaccel(ip, λ0, Z, l; kwargs...)
end

function ionrate_fun!_PPTaccel(ionpot::Float64, λ0, Z, l; kwargs...)
    E, rate = makePPTcache(ionpot, λ0, Z, l; kwargs...)
    return makePPTaccel(E, rate)
end

"""
    ionrate_fun!_PPTcached(material::Symbol, λ0; kwargs...)
    ionrate_fun!_PPTcached(ionpot::Float64, λ0, Z, l; kwargs...)

Create a cached (saved) interpolated PPT ionisation rate function. If a saved lookup table
exists, load this rather than recalculate.

# Keyword arguments
- `N::Int`: Number of samples with which to create the `CSpline` interpolant.
- `Emax::Number`: Maximum field strength to include in the interpolant.
- `cachedir::String`: Path to the directory where the cache should be stored and loaded from.
    Defaults to \$HOME/.luna/pptcache

Other keyword arguments are passed on to [`ionrate_fun_PPT`](@ref)
"""
function ionrate_fun!_PPTcached(material::Symbol, λ0; kwargs...)
    n, l, Z = quantum_numbers(material)
    ip = ionisation_potential(material)
    ionrate_fun!_PPTcached(ip, λ0, Z, l; kwargs...)
end

function ionrate_fun!_PPTcached(ionpot::Float64, λ0, Z, l;
                                sum_tol=1e-4, cycle_average=false, N=2^16, Emax=nothing,
                                cachedir=joinpath(Utils.cachedir(), "pptcache"),
                                stale_age=60*10)
    h = hash((ionpot, λ0, Z, l, sum_tol, cycle_average, N, Emax))
    fname = string(h, base=16)*".h5"
    fpath = joinpath(cachedir, fname)
    lockpath = joinpath(cachedir, "pptlock")
    isdir(cachedir) || mkpath(cachedir)
    if isfile(fpath)
        @info @sprintf("Found cached PPT rate for %.2f eV, %.1f nm", ionpot/electron, 1e9λ0)
        rate = mkpidlock(lockpath; stale_age) do
            loadPPTaccel(fpath)
        end
        return rate
    else
        E, rate = makePPTcache(ionpot::Float64, λ0, Z, l;
                               sum_tol=sum_tol, cycle_average, N=N, Emax=Emax)
        mkpidlock(lockpath; stale_age) do
            if ~isfile(fpath) # makePPTcache takes a while - has another process saved first?
                @info @sprintf(
                    "Saving PPT rate for %.2f eV, %.1f nm in %s",
                    ionpot/electron, 1e9λ0, cachedir
                )
                HDF5.h5open(fpath, "cw") do file
                    file["E"] = E
                    file["rate"] = rate
                end
            end
        end
        return makePPTaccel(E, rate)
    end
end

function loadPPTaccel(fpath)
    isfile(fpath) || error("PPT cache file $fpath not found!")
    E, rate = HDF5.h5open(fpath, "r") do file
        (read(file["E"]), read(file["rate"]))
    end
    makePPTaccel(E, rate)
end

function makePPTcache(ionpot::Float64, λ0, Z, l;
                      sum_tol=1e-4, cycle_average=false, N=2^16, Emax=nothing)
    Emax = isnothing(Emax) ? 2*barrier_suppression(ionpot, Z) : Emax

    # ω0 = 2π*c/λ0
    # Emin = ω0*sqrt(2m_e*ionpot)/electron/0.5 # Keldysh parameter of 0.5
    Emin = Emax/5000

    E = collect(range(Emin, stop=Emax, length=N));
    @info @sprintf("Pre-calculating PPT rate rate for %.2f eV, %.1f nm...", ionpot/electron, 1e9λ0)
    rate = ionrate_PPT(ionpot, λ0, Z, l, E; sum_tol=sum_tol, cycle_average);
    @info "...PPT pre-calcuation done"
    return E, rate
end

"""
    barrier_suppression(ionpot, Z)

Calculate the barrier-suppresion **field strength** for the ionisation potential `ionpot`
and charge state `Z`.
"""
function barrier_suppression(ionpot, Z)
    Ip_au = ionpot / au_energy
    ns = Z/sqrt(2*Ip_au)
    Z^3/(16*ns^4) * au_Efield
end

"""
    keldysh(material, λ, E)

Calculate the Keldysh parameter for the given `material` at wavelength `λ` and electric field
strength `E`.
"""
function keldysh(material, λ, E)
    Ip_au = ionisation_potential(material)/au_energy
    E_au = E/au_Efield
    ω0_au = wlfreq(λ)*au_time
    ω0_au*sqrt(2Ip_au)/E_au
end

"""
    ionfrac(rate, E, δt)

Given an ionisation rate function `rate` and an electric field array `E` sampled with time
spacing `δt`, calculate the ionisation fraction as a function of time on the same time axis.

The function `rate` should have the signature `rate!(out, E)` and place its results into
`out`, like the functions returned by e.g. `ionrate_fun!_ADK` or `ionrate_fun!_PPTcached`.
"""
function ionfrac(rate, E, δt)
    frac = similar(E)
    ionfrac!(frac, rate, E, δt)
end

function ionfrac!(frac, rate, E, δt)
    rate(frac, E)
    Maths.cumtrapz!(frac, δt)
    @. frac = 1 - exp(-frac)
end

function makePPTaccel(E, rate)
    # Interpolating the log and re-exponentiating makes the spline more accurate
    cspl = Maths.CSpline(E, log.(rate); bounds_error=true)
    Emin = minimum(E)
    Emax = maximum(E)
    function ionrate!(out, E)
        for ii in eachindex(out)
            aE = abs(E[ii])
            if aE < Emin
                out[ii] = 0.0
            elseif aE > Emax
                error(
                    "Field strength $aE V/m exceeds maximum for PPT ionisation rate ($Emax V/m)."
                    )
            else
                out[ii] = exp(cspl(aE))
            end
        end
    end
end

function ionrate_fun!_PPT(args...)
    ir = ionrate_fun_PPT(args...)
    function ionrate!(out, E)
        out .= ir.(E)
    end
    return ionrate!
end

"""
    ionrate_fun_PPT(ionpot::Float64, λ0, Z, l; sum_tol=1e-4, cycle_average=false)

Create closure to calculate PPT ionisation rate.

# Keyword arguments
- `sum_tol::Number`: Relative tolerance used to truncate the infinite sum.
- `cycle_average::Bool`: If `false` (default), calculate the cycle-averaged rate

# References
[1] Ilkov, F. A., Decker, J. E. & Chin, S. L.
Ionization of atoms in the tunnelling regime with experimental evidence
using Hg atoms. Journal of Physics B: Atomic, Molecular and Optical
Physics 25, 4005–4020 (1992)

[2] 1.Bergé, L., Skupin, S., Nuter, R., Kasparian, J. & Wolf, J.-P.
Ultrashort filaments of light in weakly ionized, optically transparent
media. Rep. Prog. Phys. 70, 1633–1713 (2007)
(Appendix A)
"""
function ionrate_fun_PPT(ionpot::Float64, λ0, Z, l; sum_tol=1e-4, cycle_average=false)
    Ip_au = ionpot / au_energy
    ns = Z/sqrt(2Ip_au)
    ls = ns-1
    Cnl2 = 2^(2ns)/(ns*gamma(ns + ls + 1)*gamma(ns - ls))

    ω0 = 2π*c/λ0
    ω0_au = au_time*ω0
    E0_au = (2*Ip_au)^(3/2)

    ionrate = let ω0_au=ω0_au, Cnl2=Cnl2, ns=ns, sum_tol=sum_tol
        function ionrate(E)
            E_au = abs(E)/au_Efield
            γ = ω0_au*sqrt(2Ip_au)/E_au
            γ2 = γ*γ
            β = 2γ/sqrt(1 + γ2)
            α = 2*(asinh(γ) - γ/sqrt(1+γ2))
            Up_au = E_au^2/(4*ω0_au^2)
            Uit_au = Ip_au + Up_au
            v = Uit_au/ω0_au
            ret = 0
            divider = 0
            for m = -l:l
                divider += 1
                mabs = abs(m)
                flm = ((2l + 1)*factorial(l + mabs)
                    / (2^mabs*factorial(mabs)*factorial(l - mabs)))
                # Following 5 lines are [1] eq. 8 and lead to identical results:
                # G = 3/(2γ)*((1 + 1/(2γ2))*asinh(γ) - sqrt(1 + γ2)/(2γ))
                # Am = 4/(sqrt(3π)*factorial(mabs))*γ2/(1 + γ2)
                # lret = sqrt(3/(2π))*Cnl2*flm*Ip_au
                # lret *= (2*E0_au/(E_au*sqrt(1 + γ2))) ^ (2ns - mabs - 3/2)
                # lret *= Am*exp(-2*E0_au*G/(3E_au))
                # [2] eq. (A14) 
                lret = 4sqrt(2)/π*Cnl2
                lret *= (2*E0_au/(E_au*sqrt(1 + γ2))) ^ (2ns - mabs - 3/2)
                lret *= flm/factorial(mabs)
                lret *= exp(-2v*(asinh(γ) - γ*sqrt(1+γ2)/(1+2γ2)))
                lret *= Ip_au * γ2/(1+γ2)
                # Remove cycle average factor, see eq. (2) of [1]
                if !cycle_average
                    lret *= sqrt(π*E0_au/(3E_au))
                end
                k = ceil(v)
                n0 = ceil(v)
                sumfunc = let k=k, β=β, m=m
                    function sumfunc(x, n)
                        diff = n-v
                        return x + exp(-α*diff)*φ(m, sqrt(β*diff))
                    end
                end
                # s, success, steps = Maths.aitken_accelerate(
                #     sumfunc, 0, n0=n0, rtol=sum_tol, maxiter=Inf)
                s, success, steps = Maths.converge_series(
                    sumfunc, 0, n0=n0, rtol=sum_tol, maxiter=Inf)
                lret *= s
                ret += lret
            end
            return ret/(au_time*divider)
        end
    end
    return ionrate
end

"""
    φ(m, x)

Calculate the φ function for the PPT ionisation rate.

Note that w_m(x) in [1] and φ_m(x) in [2] look slightly different but
are in fact identical.
"""
function φ(m, x)
    mabs = abs(m)
    return (exp(-x^2)
            * sqrt(π)
            * x^(mabs+1)
            * gamma(mabs+1)
            * hypergeom(1/2, 3/2 + mabs, x^2)
            / (2*gamma(3/2 + mabs)))
end

function ionrate_fun_PPT(material::Symbol, λ0; kwargs...)
    n, l, Z = quantum_numbers(material)
    ip = ionisation_potential(material)
    return ionrate_fun_PPT(ip, λ0, Z, l; kwargs...)
end

function ionrate_PPT(ionpot, λ0, Z, l, E; kwargs...)
    return ionrate_fun_PPT(ionpot, λ0, Z, l; kwargs...).(E)
end

function ionrate_PPT(material::Symbol, λ0, E; kwargs...)
    n, l, Z = quantum_numbers(material)
    ip = ionisation_potential(material)
    return ionrate_PPT(ip, λ0, Z, l, E; kwargs...)
end






"""
    ionrate_fun_keldysh(ionpot::Float64, λ0; Nsum=1e3)

Create closure to calculate Keldysh ionisation rate.
# Keyword arguments
- `Nsum::Number`: Number of terms in the summation for teh calculation of 
the variable Q(γ,x) [1]

# References
[1] COUAIRON, A., & MYSYROWICZ, A.  
Femtosecond filamentation in transparent media.
 Physics Reports, 441(2–4), 47–189. (2007).
 page 85

[2] Majus, D., Jukna, V., Tamošauskas, G., Valiulis, G., & Dubietis, A. 
Three-dimensional mapping of multiple filament arrays. 
Physical Review A, 81(4), 043811. (2010). 
"""


function ionrate_fun!_Keldysh(ionpot::Float64, λ0; Nsum=1e3)
    Ip_au = ionpot / au_energy #bangap
    ω0 = 2π*c/λ0
    ω0_au = au_time*ω0 #central frequency
    m=0.635*m_e #usual reduced electron-hole mass from [2]  page 3
    #Check units


    ionrate! = let ω0_au=ω0_au, m=m, Ip_au=Ip_au, Nsum=Nsum
        function ir(E) 
            if isnan(E)
                @info @sprintf("E is %f",E)
            end
            E_au = abs(E)/au_Efield

            # From [1]
            γ = ω0_au/electron/E_au*sqrt(m*Ip_au)

            Γ=γ^2/(1+γ^2)
            Ξ=1/(1+γ^2)

<<<<<<< HEAD
=======
<<<<<<< HEAD
            # if isnan(γ)
            #     return zero(E)
            # end
=======
<<<<<<< HEAD
            # if isnan(γ)
            #     return zero(E)
            # end
=======
            if isnan(γ)
                return zero(E)
            end
>>>>>>> b9fb68ee9c13e49b0daf5a809aadd7cfcdeea975
>>>>>>> a4e47fdbc4a3dfbadac917169363fe177e58d223
>>>>>>> 04ab7b3e
            
            KΓ=ellipk(Γ)
            KΞ=ellipk(Ξ)
            EΓ=ellipe(Γ)
            EΞ=ellipe(Ξ)

            α=π*(KΓ-EΓ)/EΞ
            β=π^2/(4*KΞ*EΞ)

            x=2/π*Ip_au/ħ/ω0_au*EΞ/sqrt(Γ)
            ν=floor(x+1, digits=0)-x #Check if it makes sense with these units
            
            f(n)=exp(-n*α)*dawson(sqrt(β*(n+2.0*ν)))
            Q=sqrt(π/2/KΞ)*sum(f,UnitRange(0, Nsum))

            ret=2*ω0_au/9/π*(ω0_au*m/ħ/sqrt(Γ))^1.5*Q*exp(-α*floor(x+1, digits=0))
            #same as ν

            
            return ret
        end
        function ionrate!(out, E)
            out .= ir.(E)
        end
    end
    return ionrate!
end


function ionrate_fun!_Keldysh(material::Symbol, λ0; kwargs...)
    return ionrate_fun!_Keldysh(ionisation_potential(material), λ0; kwargs...)
end

function ionrate_Keldysh(IP_or_material, λ0, E; kwargs...)
    out = zero(E)
    ionrate_fun!_Keldysh(IP_or_material, λ0; kwargs...)(out, E)
    return out
end

function ionrate_Keldysh(IP_or_material, λ0, E::Number; kwargs...)
    out = [zero(E)]
    ionrate_fun!_Keldysh(IP_or_material, λ0; kwargs...)(out, [E])
    return out[1]
end


end<|MERGE_RESOLUTION|>--- conflicted
+++ resolved
@@ -427,24 +427,7 @@
             Γ=γ^2/(1+γ^2)
             Ξ=1/(1+γ^2)
 
-<<<<<<< HEAD
-=======
-<<<<<<< HEAD
-            # if isnan(γ)
-            #     return zero(E)
-            # end
-=======
-<<<<<<< HEAD
-            # if isnan(γ)
-            #     return zero(E)
-            # end
-=======
-            if isnan(γ)
-                return zero(E)
-            end
->>>>>>> b9fb68ee9c13e49b0daf5a809aadd7cfcdeea975
->>>>>>> a4e47fdbc4a3dfbadac917169363fe177e58d223
->>>>>>> 04ab7b3e
+
             
             KΓ=ellipk(Γ)
             KΞ=ellipk(Ξ)
