--- conflicted
+++ resolved
@@ -42,19 +42,8 @@
     0.5*abs(val)
 end
 
-<<<<<<< HEAD
-"Create function that returns normalised (xs) -> |E|"
-function absE(m::AbstractMode; z=0.0)
-    func = let sN = sqrt(N(m, z=z)), f = field(m, z=z)
-        function func(xs)
-            norm(f(xs) ./ sN)
-        end
-    end
-end
-=======
 "Get the normalised field components at position `xs`, `z`"
 Exy(m::AbstractMode, xs; z=0.0) = field(m, xs, z=z) ./ sqrt(N(m, z=z))
->>>>>>> be4093cc
 
 "Create function that returns normalised (xs) -> (Ex, Ey)"
 Exy(m::AbstractMode; z=0.0) = (xs) -> Exy(m, xs, z=z)
@@ -197,7 +186,6 @@
     end
 end
 
-<<<<<<< HEAD
 """
     overlap(m::AbstractMode, r, E; dim)
 
@@ -243,7 +231,8 @@
         end
     end
     return integral
-=======
+end
+
 struct ToSpace{mT,iT}
     ms::mT
     indices::iT
@@ -365,7 +354,6 @@
     Erω = Array{ComplexF64,2}(undef, size(Emω,1), ts.npol)
     to_space!(Erω, Emω, xs, ts, z=z)
     Erω
->>>>>>> be4093cc
 end
 
 end