--- conflicted
+++ resolved
@@ -28,11 +28,7 @@
 
 - a `Vector` of `AbstractString`s containing file paths
 - a directory to search for files according to the naming pattern of
-<<<<<<< HEAD
-    [`Output.ScanHDF5Output`](@ref)
-=======
-    `Output.@ScanHDF5Output`
->>>>>>> 139c075f
+    `Output.ScanHDF5Output`
 - a directory and a `glob` pattern
 
 If nothing is specified, `scanproc` uses the current working directory.
