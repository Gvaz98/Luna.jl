"Functions which define the modal decomposition. This includes

    1. Mode normalisation
    2. Modal decomposition of Pₙₗ
    3. Calculation of (modal) energy

Wishlist of types of decomposition we want to use:

Done:
    1. Mode-averaged waveguide
    2. Multi-mode waveguide (with or without polarisation)
        a. Azimuthal symmetry (radial integral only)
        b. Full 2-D integral
To Do:
    3. Free space
        a. Azimuthal symmetry (Hankel transform)
        b. Full 2-D (Fourier transform)"
module NonlinearRHS
import FFTW
import Cubature
import LinearAlgebra: mul!
import NumericalIntegration: integrate, SimpsonEven, Trapezoidal
import Base: show
import Luna: PhysData, Modes, Maths, Grid

"Transform A(ω) to A(t) on oversampled time grid - real field"
function to_time!(Ato::Array{T, D}, Aω, Aωo, IFTplan) where T<:Real where D
    N = size(Aω, 1)
    No = size(Aωo, 1)
    scale = (No-1)/(N-1) # Scale factor makes up for difference in FFT array length
    fill!(Aωo, 0)
    copy_scale!(Aωo, Aω, N, scale)
    mul!(Ato, IFTplan, Aωo)
end

"Transform A(ω) to A(t) on oversampled time grid - envelope"
function to_time!(Ato::Array{T, D}, Aω, Aωo, IFTplan) where T<:Complex where D
    N = size(Aω, 1)
    No = size(Aωo, 1)
    scale = No/N # Scale factor makes up for difference in FFT array length
    fill!(Aωo, 0)
    copy_scale_both!(Aωo, Aω, N÷2, scale)
    mul!(Ato, IFTplan, Aωo)
end

"Transform oversampled A(t) to A(ω) on normal grid - real field"
function to_freq!(Aω, Aωo, Ato::Array{T, D}, FTplan) where T<:Real where D
    N = size(Aω, 1)
    No = size(Aωo, 1)
    scale = (N-1)/(No-1) # Scale factor makes up for difference in FFT array length
    mul!(Aωo, FTplan, Ato)
    copy_scale!(Aω, Aωo, N, scale)
end

"Transform oversampled A(t) to A(ω) on normal grid - envelope"
function to_freq!(Aω, Aωo, Ato::Array{T, D}, FTplan) where T<:Complex where D
    N = size(Aω, 1)
    No = size(Aωo, 1)
    scale = N/No # Scale factor makes up for difference in FFT array length
    mul!(Aωo, FTplan, Ato)
    copy_scale_both!(Aω, Aωo, N÷2, scale)
end

"Copy first N elements from source to dest and simultaneously multiply by scale factor"
function copy_scale!(dest::Vector, source::Vector, N, scale)
    for i = 1:N
        dest[i] = scale * source[i]
    end
end

"""Copy first and last N elements from source to first and last N elements in dest
and simultaneously multiply by scale factor"""
function copy_scale_both!(dest::Vector, source::Vector, N, scale)
    for i = 1:N
        dest[i] = scale * source[i]
    end
    for i = 1:N
        dest[end-i+1] = scale * source[end-i+1]
    end
end

"copy_scale! for multi-dim arrays. Works along first axis"
function copy_scale!(dest, source, N, scale)
    (size(dest)[2:end] == size(source)[2:end] 
     || error("dest and source must be same size except along first dimension"))
    idcs = CartesianIndices(size(dest)[2:end])
    _cpsc_core(dest, source, N, scale, idcs)
end

function _cpsc_core(dest, source, N, scale, idcs)
    for i in idcs
        for j = 1:N
            dest[j, i] = scale * source[j, i]
        end
    end
end

"copy_scale_both! for multi-dim arrays. Works along first axis"
function copy_scale_both!(dest, source, N, scale)
    (size(dest)[2:end] == size(source)[2:end] 
     || error("dest and source must be same size except along first dimension"))
    idcs = CartesianIndices(size(dest)[2:end])
    _cpscb_core(dest, source, N, scale, idcs)
end

function _cpscb_core(dest, source, N, scale, idcs)
    for i in idcs
        for j = 1:N
            dest[j, i] = scale * source[j, i]
        end
        for j = 1:N
            dest[end-j+1, i] = scale * source[end-j+1, i]
        end
    end
end

"Normalisation factor for modal field."
function norm_modal(ω)
    out = -im .* ω ./ 4
    function norm(z)
        return out
    end
end

"Normalisation factor for mode-averaged field."
function norm_mode_average(ω, βfun!, Aeff)
    out = zero(ω)
    pre = @. PhysData.c^(3/2)*sqrt(2*PhysData.ε_0)/ω
    function norm(z)
        βfun!(out, ω, z)
        out .*= pre/sqrt(Aeff(z))
        return out
    end
    return norm
end

function Et_to_Pt!(Pt, Et, responses)
    for resp in responses
        resp(Pt, Et)
    end
end

mutable struct TransModal{tsT, lT, TT, FTT, rT, gT, dT, nT}
    ts::tsT
    full::Bool
    dimlimits::lT
    Emω::Array{ComplexF64,2}
    Erω::Array{ComplexF64,2}
    Erωo::Array{ComplexF64,2}
    Er::Array{TT,2}
    Pr::Array{TT,2}
    Prω::Array{ComplexF64,2}
    Prωo::Array{ComplexF64,2}
    Prmω::Array{ComplexF64,2}
    FT::FTT
    resp::rT
    grid::gT
    densityfun::dT
    normfun::nT
    ncalls::Int
    z::Float64
    rtol::Float64
    atol::Float64
    mfcn::Int
end

function show(io::IO, t::TransModal)
    grid = "grid type: $(typeof(t.grid))"
    nmodes = "no. of modes: $(t.nmodes)"
    samples = "time grid size: $(length(t.grid.t)) / $(length(t.grid.to))"
    resp = "responses: "*join([string(typeof(ri)) for ri in t.resp], "\n    ")
    full = "full: $(t.full)"
    out = join(["TransModal", nmodes, grid, samples, full, resp], "\n  ")
    print(io, out)
end

"Transform E(ω) -> Pₙₗ(ω) for modal field."
# FT - forward FFT for the grid
# resp - tuple of nonlinear responses
# if full is true, we integrate over whole cross section
function TransModal(tT, grid, ts::Modes.ToSpace, FT, resp, densityfun, normfun; rtol=1e-3, atol=0.0, mfcn=300, full=false)
    Emω = Array{ComplexF64,2}(undef, length(grid.ω), ts.nmodes)
    Erω = Array{ComplexF64,2}(undef, length(grid.ω), ts.npol)
    Erωo = Array{ComplexF64,2}(undef, length(grid.ωo), ts.npol)
    Er = Array{tT,2}(undef, length(grid.to), ts.npol)
    Pr = Array{tT,2}(undef, length(grid.to), ts.npol)
    Prω = Array{ComplexF64,2}(undef, length(grid.ω), ts.npol)
    Prωo = Array{ComplexF64,2}(undef, length(grid.ωo), ts.npol)
    Prmω = Array{ComplexF64,2}(undef, length(grid.ω), ts.nmodes)
    IFT = inv(FT)
    TransModal(ts, full, Modes.dimlimits(ts.ms[1]), Emω, Erω, Erωo, Er, Pr, Prω, Prωo, Prmω,
               FT, resp, grid, densityfun, normfun, 0, 0.0, rtol, atol, mfcn)
end

function TransModal(grid::Grid.RealGrid, args...; kwargs...)
    TransModal(Float64, grid, args...; kwargs...)
end

function TransModal(grid::Grid.EnvGrid, args...; kwargs...)
    TransModal(ComplexF64, grid, args...; kwargs...)
end

<<<<<<< HEAD
function reset!(t::TransModal, Emω::Array{ComplexF64,2}, z::Float64)
=======
show(io::IO, t::TransModal) = print(io, "TransModal{$(t.ts.nmodes) modes}")

@noinline function reset!(t::TransModal, Emω::Array{ComplexF64,2}, z::Float64)
>>>>>>> ae931972
    t.Emω .= Emω
    t.ncalls = 0
    t.z = z
    t.dimlimits = Modes.dimlimits(t.ts.ms[1], z=z)
end

@noinline function pointcalc!(fval, xs, t::TransModal)
    # TODO: parallelize this in Julia 1.3
    for i in 1:size(xs, 2)
        x1 = xs[1, i]
        # on or outside boundaries are zero
        if x1 <= t.dimlimits[2][1] || x1 >= t.dimlimits[3][1]
            fval[:, i] .= 0.0
            continue
        end
        if size(xs, 1) > 1
            x2 = xs[2, i]
            if t.dimlimits[1] == :polar
                pre = x1
            else
                if x2 <= t.dimlimits[2][2] || x1 >= t.dimlimits[3][2]
                    fval[:, i] .= 0.0
                    continue
                end
                pre = 1.0
            end
        else
            if t.dimlimits[1] == :polar
                x2 = 0.0
                pre = 2π*x1
            else
                x2 = 0.0
                pre = 1.0
            end
        end
        x = (x1,x2)
        Modes.to_space!(t.Erω, t.Emω, x, t.ts, z=t.z)
        to_time!(t.Er, t.Erω, t.Erωo, inv(t.FT))
        # get nonlinear pol at r,θ
        fill!(t.Pr, 0.0)
        Et_to_Pt!(t.Pr, t.Er, t.resp)
        @. t.Pr *= t.grid.towin
        to_freq!(t.Prω, t.Prωo, t.Pr, t.FT)
        t.Prω .*= t.grid.ωwin.*t.normfun(t.z)
        # now project back to each mode
        # matrix product (nω x npol) * (npol x nmodes) -> (nω x nmodes)
        mul!(t.Prmω, t.Prω, transpose(t.ts.Ems))
        fval[:, i] .= pre.*reshape(reinterpret(Float64, t.Prmω), length(t.Emω)*2)
    end
end

function (t::TransModal)(nl, Eω, z)
    reset!(t, Eω, z)
    if t.full
        val, err = Cubature.pcubature_v(
            length(Eω)*2,
            (x, fval) -> pointcalc!(fval, x, t),
            t.dimlimits[2], t.dimlimits[3], 
            reltol=t.rtol, abstol=t.atol, maxevals=t.mfcn, error_norm=Cubature.L2)
    else
        val, err = Cubature.pcubature_v(
            length(Eω)*2,
            (x, fval) -> pointcalc!(fval, x, t),
            (t.dimlimits[2][1],), (t.dimlimits[3][1],), 
            reltol=t.rtol, abstol=t.atol, maxevals=t.mfcn, error_norm=Cubature.L2)
    end
    nl .= t.densityfun(z) .* reshape(reinterpret(ComplexF64, val), size(nl))
end

struct TransModeAvg{TT, FTT, rT, gT, dT, nT, aT}
    Pto::Array{TT,1}
    Eto::Array{TT,1}
    Eωo::Array{ComplexF64,1}
    Pωo::Array{ComplexF64,1}
    FT::FTT
    resp::rT
    grid::gT
    densityfun::dT
    normfun::nT
    aeff::aT # function which returns effective area
end

function show(io::IO, t::TransModeAvg)
    grid = "grid type: $(typeof(t.grid))"
    samples = "time grid size: $(length(t.grid.t)) / $(length(t.grid.to))"
    resp = "responses: "*join([string(typeof(ri)) for ri in t.resp], "\n    ")
    out = join(["TransModal", grid, samples, resp], "\n  ")
    print(io, out)
end

function TransModeAvg(TT, grid, FT, resp, densityfun, normfun, aeff)
    Eωo = zeros(ComplexF64, length(grid.ωo))
    Eto = zeros(TT, length(grid.to))
    Pto = similar(Eto)
    Pωo = similar(Eωo)
    TransModeAvg(Pto, Eto, Eωo, Pωo, FT, resp, grid, densityfun, normfun, aeff)
end

function TransModeAvg(grid::Grid.RealGrid, FT, resp, densityfun, normfun, aeff)
    TransModeAvg(Float64, grid, FT, resp, densityfun, normfun, aeff)
end

function TransModeAvg(grid::Grid.EnvGrid, FT, resp, densityfun, normfun, aeff)
    TransModeAvg(ComplexF64, grid, FT, resp, densityfun, normfun, aeff)
end

"Transform E(ω) -> Pₙₗ(ω) for mode-averaged field/envelope."
function (t::TransModeAvg)(nl, Eω, z)
    fill!(t.Pto, 0)
    to_time!(t.Eto, Eω, t.Eωo, inv(t.FT))
    t.Eto ./= sqrt(PhysData.ε_0*PhysData.c*t.aeff(z)/2)
    Et_to_Pt!(t.Pto, t.Eto, t.resp)
    @. t.Pto *= t.grid.towin
    to_freq!(nl, t.Pωo, t.Pto, t.FT)
    nl .*= t.grid.ωwin.*t.densityfun(z).*(-im.*t.grid.ω./2)./t.normfun(z)
end

"Calculate energy from modal field E(t)"
function energy_modal(grid::Grid.RealGrid)
    function energy_t(t, Et)
        Eta = Maths.hilbert(Et)
        return integrate(grid.t, abs2.(Eta), SimpsonEven())
    end

    prefac = 2π/(grid.ω[end]^2)
    function energy_ω(ω, Eω)
        prefac*integrate(ω, abs2.(Eω), SimpsonEven())
    end
    return energy_t, energy_ω
end

function energy_modal(grid::Grid.EnvGrid)
    function energy_t(t, Et)
        return integrate(grid.t, abs2.(Et), SimpsonEven())
    end

    δω = grid.ω[2] - grid.ω[1]
    Δω = length(grid.ω)*δω
    prefac = 2π*δω/(Δω^2)
    function energy_ω(ω, Eω)
        prefac*sum(abs2.(Eω))
    end
    return energy_t, energy_ω
end

end<|MERGE_RESOLUTION|>--- conflicted
+++ resolved
@@ -200,13 +200,7 @@
     TransModal(ComplexF64, grid, args...; kwargs...)
 end
 
-<<<<<<< HEAD
-function reset!(t::TransModal, Emω::Array{ComplexF64,2}, z::Float64)
-=======
-show(io::IO, t::TransModal) = print(io, "TransModal{$(t.ts.nmodes) modes}")
-
 @noinline function reset!(t::TransModal, Emω::Array{ComplexF64,2}, z::Float64)
->>>>>>> ae931972
     t.Emω .= Emω
     t.ncalls = 0
     t.z = z
