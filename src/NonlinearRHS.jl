--- conflicted
+++ resolved
@@ -330,7 +330,6 @@
 end
 
 "Calculate energy from modal field E(t)"
-<<<<<<< HEAD
 function energy_modal()
     function tfun(t, Et)
         Eta = Maths.hilbert(Et)
@@ -340,7 +339,7 @@
     function ωfun(ω, Eω)
         abs(integrate(ω, abs2.(Eω*sqrt(2π)/ω[end]), SimpsonEven()))
     end
-    return tfun, ωfun
+    return energy_modal_t, ωfun
 end
 
 "Calculate energy from modal envelope field E(t)"
@@ -354,45 +353,10 @@
         Δω = length(ω)*δω
         sum(abs2.(Eω*sqrt(2π)/Δω))*δω
     end
-    return tfun, ωfun
-end
-
-"Calculate energy from field E(t) for mode-averaged field"
-function energy_mode_avg(m)
-    aeff = Modes.Aeff(m)
-    function tfun(t, Et)
-        Eta = Maths.hilbert(Et)
-        intg = abs(integrate(t, abs2.(Eta), SimpsonEven()))
-        return intg * PhysData.c*PhysData.ε_0*aeff/2
-    end
-
-    function ωfun(ω, Eω)
-        abs(integrate(ω, abs2.(Eω*sqrt(2π)/ω[end]), SimpsonEven()))*PhysData.c*PhysData.ε_0*aeff/2
-    end
-
-    return tfun, ωfun
-end
-
-"Calculate energy from envelope field E(t) for mode-averaged field"
-function energy_env_mode_avg(m)
-    aeff = Modes.Aeff(m)
-    function tfun(t, Et)
-        intg = abs(integrate(t, abs2.(Et), SimpsonEven()))
-        return intg * PhysData.c*PhysData.ε_0*aeff/2
-    end
-
-    function ωfun(ω, Eω)
-        δω = ω[2] - ω[1]
-        Δω = length(ω)*δω
-        sum(abs2.(Eω*sqrt(2π)/Δω))*δω*PhysData.c*PhysData.ε_0*aeff/2
-    end
-    return tfun, ωfun
-end
-=======
-energy_modal() = _energy_modal
-
-_energy_modal(t, Et::Array{T, N}) where T <: Real where N = _energy_modal(t, Maths.hilbert(Et))
-_energy_modal(t, Et::Array{T, N}) where T <: Complex where N = abs(integrate(t, abs2.(Et), SimpsonEven()))
->>>>>>> 2eb20302
+    return energy_modal_t, ωfun
+end
+
+energy_modal_t(t, Et::Array{T, N}) where T <: Real where N = energy_modal_t(t, Maths.hilbert(Et))
+energy_modal_t(t, Et::Array{T, N}) where T <: Complex where N = abs(integrate(t, abs2.(Et), SimpsonEven()))
 
 end