--- conflicted
+++ resolved
@@ -525,20 +525,9 @@
 [3] Optics Communications, 56(1), 67–72 (1985)
 [4] Phys. Rev. A, vol. 42, 2578 (1990)
 [5] Optics Letters Vol. 40, No. 24 (2015))
-<<<<<<< HEAD
-
-TODO: More Bishop/Shelton; Wahlstrand updated values.
-
-"
-function γ3(material::Symbol; source=nothing)
-    if material in glass
-        return χ3(material)
-    end
-=======
 """
 function γ3_gas(material::Symbol; source=nothing)
     # TODO: More Bishop/Shelton; Wahlstrand updated values.
->>>>>>> 093aed0f
     if source === nothing
         if material in (:He, :HeJ, :Ne, :Ar, :Kr, :Xe, :N2)
             source = :Lehmeier
@@ -790,15 +779,11 @@
 [5] J. Phys. Chem., 91, 41 (1987)
 [6] Applied Spectroscopy 23, 211 (1969)
 [7] Phys. Rev. A, 34, 3, 1944 (1986)
-<<<<<<< HEAD
-[8] Hollenbeck and Cantrell, "Multiple-vibrational-mode model for fiber-optic Raman gain
-spectrum and response function", J. Opt. Soc. Am. B/Vol. 19, No. 12/December 2002.
-=======
 [8] Can. J. Phys., 44, 4, 797 (1966)
 [9] G. V. MIKHAtLOV, SOVIET PHYSICS JETP, vol. 36, no. 9, (1959).
 [10] Phys. Rev. A, 33, 5, 3113 (1986)
-
->>>>>>> 093aed0f
+[11] Hollenbeck and Cantrell, "Multiple-vibrational-mode model for fiber-optic Raman gain
+spectrum and response function", J. Opt. Soc. Am. B/Vol. 19, No. 12/December 2002.
 """
 function raman_parameters(material)
     if material == :N2
@@ -890,7 +875,7 @@
               # TODO μ = 
               # TODO τ2v = 
              )
-    elseif material == :SiO2 # [8]
+    elseif material == :SiO2 # [11]
         rp = (kind = :intermediate,
               K = 1.0,
               Ω = 1.0/12.2e-15,
