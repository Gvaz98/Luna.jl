module Luna
import FFTW
import Logging
import LinearAlgebra: mul!, ldiv!
<<<<<<< HEAD

"Lock on the HDF5 library for multi-threaded execution."
const HDF5LOCK = ReentrantLock()
"Macro to wait for and then release HDF5LOCK. Any call to HDF5.jl needs to be
preceeded by @hlock."
macro hlock(expr)
    quote
        try
            lock(HDF5LOCK)
            $(esc(expr))
        finally
            unlock(HDF5LOCK)
        end
    end
end

=======
import Random: MersenneTwister
>>>>>>> a85307bf
include("Utils.jl")
include("Scans.jl")
include("Output.jl")
include("Maths.jl")
include("Hankel.jl")
include("PhysData.jl")
include("Grid.jl")
include("RK45.jl")
include("Modes.jl")
include("Capillary.jl")
include("RectModes.jl")
include("Nonlinear.jl")
include("Ionisation.jl")
include("NonlinearRHS.jl")
include("LinearOps.jl")
include("Stats.jl")
include("Polarisation.jl")
include("Tools.jl")

function setup(grid::Grid.RealGrid, energyfun, densityfun, normfun, responses, inputs)
    Utils.loadFFTwisdom()
    xo1 = Array{Float64}(undef, length(grid.to))
    FTo1 = FFTW.plan_rfft(xo1, 1, flags=FFTW.PATIENT)
    transform = NonlinearRHS.TransModeAvg(grid, FTo1, responses, densityfun, normfun)
    x = Array{Float64}(undef, length(grid.t))
    FT = FFTW.plan_rfft(x, 1, flags=FFTW.PATIENT)
    Eω = make_init(grid, inputs, energyfun, FT)
    Utils.saveFFTwisdom()
    Eω, transform, FT
end

function setup(grid::Grid.EnvGrid, energyfun, densityfun, normfun, responses, inputs)
    Utils.loadFFTwisdom()
    x = Array{ComplexF64}(undef, length(grid.t))
    FT = FFTW.plan_fft(x, 1, flags=FFTW.PATIENT)
    xo1 = Array{ComplexF64}(undef, length(grid.to))
    FTo1 = FFTW.plan_fft(xo1, 1, flags=FFTW.PATIENT)
    transform = NonlinearRHS.TransModeAvg(grid, FTo1, responses, densityfun, normfun)
    Eω = make_init(grid, inputs, energyfun, FT)
    Utils.saveFFTwisdom()
    Eω, transform, FT
end

# for multimode setup, inputs is a tuple of ((mode_index, inputs), (mode_index, inputs), ..)
function setup(grid::Grid.RealGrid, energyfun, densityfun, normfun, responses, inputs,
               modes, components; full=false)
    Exys = []
    for mode in modes
        push!(Exys, Modes.Exy(mode))
    end
    if components == :Exy
        npol = 2
    else
        npol = 1
    end
    Utils.loadFFTwisdom()
    xt = Array{Float64}(undef, length(grid.t))
    FTt = FFTW.plan_rfft(xt, 1, flags=FFTW.PATIENT)
    Eω = zeros(ComplexF64, length(grid.ω), length(modes))
    for i in 1:length(inputs)
        Eω[:,inputs[i][1]] .= make_init(grid, inputs[i][2], energyfun, FTt)
    end
    x = Array{Float64}(undef, length(grid.t), length(modes))
    FT = FFTW.plan_rfft(x, 1, flags=FFTW.PATIENT)
    xo1 = Array{Float64}(undef, length(grid.to), npol)
    FTo1 = FFTW.plan_rfft(xo1, 1, flags=FFTW.PATIENT)
    transform = NonlinearRHS.TransModal(grid, Modes.dimlimits(modes[1]), Exys, FTo1,
                                 responses, densityfun, components, normfun,
                                 rtol=1e-3, atol=0.0, mfcn=300, full=full)
    Utils.saveFFTwisdom()
    Eω, transform, FT
end

# for multimode setup, inputs is a tuple of ((mode_index, inputs), (mode_index, inputs), ..)
function setup(grid::Grid.EnvGrid, energyfun, densityfun, normfun, responses, inputs,
               modes, components; full=false)
    Exys = []
    for mode in modes
        push!(Exys, Modes.Exy(mode))
    end
    if components == :Exy
        npol = 2
    else
        npol = 1
    end
    Utils.loadFFTwisdom()
    xt = Array{ComplexF64}(undef, length(grid.t))
    FTt = FFTW.plan_fft(xt, 1, flags=FFTW.PATIENT)
    Eω = zeros(ComplexF64, length(grid.ω), length(modes))
    for i in 1:length(inputs)
        Eω[:,inputs[i][1]] .= make_init(grid, inputs[i][2], energyfun, FTt)
    end
    x = Array{ComplexF64}(undef, length(grid.t), length(modes))
    FT = FFTW.plan_fft(x, 1, flags=FFTW.PATIENT)
    xo1 = Array{ComplexF64}(undef, length(grid.to), npol)
    FTo1 = FFTW.plan_fft(xo1, 1, flags=FFTW.PATIENT)
    transform = NonlinearRHS.TransModal(grid, Modes.dimlimits(modes[1]), Exys, FTo1,
                                 responses, densityfun, components, normfun,
                                 rtol=1e-3, atol=0.0, mfcn=300, full=full)
    Utils.saveFFTwisdom()
    Eω, transform, FT
end

function make_init(grid, inputs, energyfun, FT)
    out = fill(0.0 + 0.0im, length(grid.ω))
    for input in inputs
        out .+= scaled_input(grid, input, energyfun, FT)
    end
    return out
end

function scaled_input(grid, input, energyfun, FT)
    Et = input.func(grid.t)
    energy = energyfun(grid.t, Et)
    Et_sc = sqrt(input.energy)/sqrt(energy) .* Et
    return FT * Et_sc
end

function shotnoise!(Eω, grid::Grid.RealGrid, mode::Modes.AbstractMode; seed=nothing)
    rng = MersenneTwister(seed)
    aeff = Modes.Aeff(mode)
    δω = grid.ω[2] - grid.ω[1]
    δt = grid.t[2] - grid.t[1]
    amp = @. sqrt(2*PhysData.ħ*grid.ω/(PhysData.ε_0*PhysData.c*aeff*δω))
    rFFTamp = sqrt(2π)/2δt*amp
    φ = 2π*rand(rng, size(Eω)...)
    @. Eω += rFFTamp * exp(1im*φ)
end

function shotnoise!(Eω, grid::Grid.EnvGrid, mode::Modes.AbstractMode; seed=nothing)
    rng = MersenneTwister(seed)
    aeff = Modes.Aeff(mode)
    δω = grid.ω[2] - grid.ω[1]
    δt = grid.t[2] - grid.t[1]
    amp = zero(grid.ω)
    amp[grid.sidx] = @. sqrt(2*PhysData.ħ*grid.ω[grid.sidx]/(PhysData.ε_0*PhysData.c*aeff*δω))
    FFTamp = sqrt(2π)/δt*amp
    φ = 2π*rand(rng, size(Eω)...)
    @. Eω += FFTamp * exp(1im*φ)
end

function shotnoise!(Eω, grid::Grid.RealGrid; seed=nothing)
    rng = MersenneTwister(seed)
    δω = grid.ω[2] - grid.ω[1]
    δt = grid.t[2] - grid.t[1]
    amp = @. sqrt(PhysData.ħ*grid.ω/δω)
    rFFTamp = sqrt(2π)/2δt*amp
    φ = 2π*rand(rng, size(Eω)...)
    @. Eω += rFFTamp * exp(1im*φ)
end

function shotnoise!(Eω, grid::Grid.EnvGrid; seed=nothing)
    rng = MersenneTwister(seed)
    δω = grid.ω[2] - grid.ω[1]
    δt = grid.t[2] - grid.t[1]
    amp = zero(grid.ω)
    amp[grid.sidx] = @. sqrt(PhysData.ħ*grid.ω[grid.sidx]/δω)
    FFTamp = sqrt(2π)/δt*amp
    φ = 2π*rand(rng, size(Eω)...)
    @. Eω += FFTamp * exp(1im*φ)
end


function run(Eω, grid,
             linop, transform, FT, output; max_dz=Inf)


    Et = FT \ Eω

    z = 0
    dz = 1e-3

    window! = let window=grid.ωwin, twindow=grid.twin, FT=FT, Et=Et
        function window!(Eω)
            Eω .*= window
            ldiv!(Et, FT, Eω)
            Et .*= twindow
            mul!(Eω, FT, Et)
        end
    end

    function stepfun(Eω, z, dz, interpolant)
        window!(Eω)
        output(Eω, z, dz, interpolant)
    end

    output(Grid.to_dict(grid), group="grid")

    RK45.solve_precon(
        transform, linop, Eω, z, dz, grid.zmax, stepfun=stepfun, max_dt=max_dz)
end

end # module<|MERGE_RESOLUTION|>--- conflicted
+++ resolved
@@ -2,7 +2,7 @@
 import FFTW
 import Logging
 import LinearAlgebra: mul!, ldiv!
-<<<<<<< HEAD
+import Random: MersenneTwister
 
 "Lock on the HDF5 library for multi-threaded execution."
 const HDF5LOCK = ReentrantLock()
@@ -19,9 +19,6 @@
     end
 end
 
-=======
-import Random: MersenneTwister
->>>>>>> a85307bf
 include("Utils.jl")
 include("Scans.jl")
 include("Output.jl")
