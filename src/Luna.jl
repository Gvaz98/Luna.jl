--- conflicted
+++ resolved
@@ -112,11 +112,8 @@
 export Utils, Scans, Output, Maths, PhysData, Grid, RK45, Modes, Capillary, RectModes,
        Nonlinear, Ionisation, NonlinearRHS, LinearOps, Stats, Polarisation,
        Tools, Plotting, Raman, Antiresonant, Fields, Processing, Interface, SFA,
-<<<<<<< HEAD
-       prop_capillary, Pulses, StepIndexFibre, SimpleFibre
-=======
-       prop_capillary, Pulses, Scan, runscan, makefilename, addvariable!
->>>>>>> 093aed0f
+       prop_capillary, Pulses, Scan, runscan, makefilename, addvariable!,
+       StepIndexFibre, SimpleFibre
 
 # for a tuple of TimeFields we assume all inputs are for mode 1
 function doinput_sm(grid, inputs::Tuple{Vararg{T} where T <: Fields.TimeField}, FT)
