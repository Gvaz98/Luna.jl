module Tools
import Luna: Modes, PhysData, Capillary, RectModes

"Calculate 'natural' pulse width from FWHM" 
function τfw_to_τ0(τfw, shape)
    if shape == :sech
        τ0 = τfw/(2*log(1+sqrt(2)))
    else
        error("shape must be one of: :sech")
    end
    τ0
end

"Get dispersion length"
function Ld(τfw, β2; shape=:sech)
    τ0 = τfw_to_τ0(τfw, shape)
    τ0^2/abs(β2)
end

"Get GVD coefficient"
function getβ2(ω, m::Modes.AbstractMode)
    Modes.dispersion(m, 2, ω)
end

"Get nonlinear length"
function Lnl(P0, γ)
    1/(γ*P0)
end

"Get fission length"
function Lfiss(P0, τfw, γ, β2; shape=:sech)
    Ld(τfw, β2, shape=shape)/getN(P0, τfw, γ, β2, shape=shape)
end

"Get nonlinear coefficient"
function getγ(ω, m::Modes.AbstractMode, n2)
    n2*ω/(PhysData.c*Modes.Aeff(m))
end

"Get linear and nonlinear refractive index and gas number density"
function getN0n0n2(ω, material; P=1.0, T=PhysData.roomtemp)
    N0 = PhysData.density(material, P, T)
    χ3 = PhysData.γ3_gas(material)*N0
    n0 = PhysData.ref_index(material, 2π*PhysData.c/ω, P, T)
    N0, n0, 3*χ3/(4*n0^2*PhysData.ε_0*PhysData.c)
end

"Get soliotn order"
function getN(P0, τfw, γ, β2; shape=:sech)
    sqrt(Ld(τfw, β2, shape=:sech)/Lnl(P0, γ))
end

function E_to_P0(E, τfw; shape=:sech)
    τ0 = τfw_to_τ0(τfw, shape)
    if shape == :sech
        P0 = E/(2*τ0)
    else
        error("shape must be one of: :sech")
    end
    P0
end

function P0_to_I(P0, m)
    P0/Modes.Aeff(m)
end

function Pcr(ω, n0, n2)
    1.8962*(2π*PhysData.c/ω)^2/(4π*n0*n2)
end

"Soliton parameter collection"
function params(E, τfw, λ, mode, material; shape=:sech, P=1.0, T=PhysData.roomtemp)
    ω = 2π*PhysData.c/λ
    P0 = E_to_P0(E, τfw, shape=shape)
    τ0 = τfw_to_τ0(τfw, shape)
    β2 = getβ2(ω, mode)
    N0, n0, n2 = getN0n0n2(ω, material, P=P, T=T)
    γ = getγ(ω, mode, n2)
    N = getN(P0, τfw, γ, β2, shape=shape)
    p = (E=E, τfw=τfw, τ0=τ0, ω=ω, λ=λ, material=material, P=P, T=T, shape=shape,
         P0=P0, β2=β2, N0=N0, n0=n0, n2=n2, γ=γ, N=N,
         I0=P0_to_I(P0, mode), Pcr=Pcr(ω, n0, n2),
         Ld=Ld(τfw, β2, shape=shape),
         Lnl=Lnl(P0, γ),
         Lfiss=Lfiss(P0, τfw, γ, β2, shape=shape),
         zdw=Modes.zdw(mode),
         Lloss=Modes.losslength(mode, ω),
<<<<<<< HEAD
         Aeff=Modes.Aeff(mode), mode=mode)
=======
         Aeff=Modes.Aeff(mode),
         mode=mode)
>>>>>>> f07aa1eb
end

function capillary_params(E, τfw, λ, a, material; shape=:sech, P=1.0, T=PhysData.roomtemp, clad=:SiO2, n=1, m=1, kind=:HE, ϕ=0.0)
    mode = Capillary.MarcatilliMode(a, material, P, n=n, m=m, kind=kind, ϕ=ϕ, T=T, clad=clad)
    params(E, τfw, λ, mode, material, shape=shape, P=P, T=T)
end

function rectangular_params(E, τfw, λ, a, b, material; shape=:sech, P=1.0, T=PhysData.roomtemp, clad=:SiO2, n=1, m=1, pol=:x)
    mode = RectModes.RectMode(a, b, material, P, clad, T=T, n=n, m=m, pol=pol)
    params(E, τfw, λ, mode, material, shape=shape, P=P, T=T)
end

end<|MERGE_RESOLUTION|>--- conflicted
+++ resolved
@@ -85,12 +85,8 @@
          Lfiss=Lfiss(P0, τfw, γ, β2, shape=shape),
          zdw=Modes.zdw(mode),
          Lloss=Modes.losslength(mode, ω),
-<<<<<<< HEAD
-         Aeff=Modes.Aeff(mode), mode=mode)
-=======
          Aeff=Modes.Aeff(mode),
          mode=mode)
->>>>>>> f07aa1eb
 end
 
 function capillary_params(E, τfw, λ, a, material; shape=:sech, P=1.0, T=PhysData.roomtemp, clad=:SiO2, n=1, m=1, kind=:HE, ϕ=0.0)
