--- conflicted
+++ resolved
@@ -5,10 +5,6 @@
 import StaticArrays: SVector
 import Random: AbstractRNG, randn, MersenneTwister
 import FFTW
-<<<<<<< HEAD
-import LinearAlgebra: mul!, ldiv!
-=======
->>>>>>> 9342359d
 import Luna.Utils: saveFFTwisdom, loadFFTwisdom
 
 "Calculate derivative of function f(x) at value x using finite differences"
@@ -226,11 +222,7 @@
 end
 
 """
-<<<<<<< HEAD
-    hilbert(x::Array{T,N}; dim = 1) where T <: Real where N
-=======
     hilbert(x; dim=1)
->>>>>>> 9342359d
 
 Compute the Hilbert transform, i.e. find the analytic signal from a real signal.
 """
@@ -249,11 +241,7 @@
 
 Pre-plan a Hilbert transform.
 
-<<<<<<< HEAD
-Returns a closure `f(out, x)` which places the Hilbert transform of `x` in `out`.
-=======
 Returns a closure `hilbert!(out, x)` which places the Hilbert transform of `x` in `out`.
->>>>>>> 9342359d
 """
 function plan_hilbert(x; dim=1)
     loadFFTwisdom()
