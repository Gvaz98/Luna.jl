--- conflicted
+++ resolved
@@ -59,11 +59,7 @@
     twindow = Maths.planck_taper(t, minimum(t), -trange/2, trange/2, maximum(t))
     towindow = Maths.planck_taper(to, minimum(to), -trange/2, trange/2, maximum(to))
 
-<<<<<<< HEAD
-    # Indices to select valid frequencies (for dispersion relation)
-=======
     # Indices to select real frequencies (for dispersion relation)
->>>>>>> 01154e5f
     sidx = (ω .> ωmin/2) .& (ω .< ωmax_win)
 
     @assert δt/δto ≈ length(to)/length(t)
@@ -149,13 +145,8 @@
     t = @. (Nt - tsamples/2)*δt
     
     ω = v .+ ω0 # True frequency grid
-<<<<<<< HEAD
-    # Indices to select valid frequencies (for dispersion relation)
-    sidx = (ω .> ωmin/2) .& (ω .< ωmax_win)
-=======
     # Indices to select real frequencies (for dispersion relation)
     sidx = (ω .> ωmin/2) .& (ω .< ωmax_win) 
->>>>>>> 01154e5f
     
     # Make apodisation windows
     ωwindow = Maths.planck_taper(ω, ωmin/2, ωmin, ωmax, ωmax_win)
