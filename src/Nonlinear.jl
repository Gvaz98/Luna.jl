module Nonlinear
import Luna.PhysData: ε_0, e_ratio
import Luna: Maths
import FFTW

function KerrScalar(out, E, fac)
    @. out += fac*E^3
end

function KerrVector(out, E, fac)
    for i = 1:size(E,1)
        Ex = E[i,1]
        Ey = E[i,2]
        Ex2 = Ex^2
        Ey2 = Ey^2
        out[i,1] = fac*(Ex2 + Ey2)*Ex
        out[i,2] = fac*(Ex2 + Ey2)*Ey
    end
end

"Kerr response for real field"
function Kerr_field(γ3)
    Kerr = let γ3 = γ3
        function Kerr(out, E)
<<<<<<< HEAD
            if size(E,2) == 1
                KerrScalar(out, E, ε_0*χ3)
            else
                KerrVector(out, E, ε_0*χ3)
            end
=======
            @. out += ε_0*γ3*E^3
>>>>>>> bff372c1
        end
    end
end

"Kerr response for real field but without THG"
function Kerr_field_nothg(γ3, n)
    E2 = Array{Complex{Float64}}(undef, n)
    Kerr = let γ3 = γ3, E2 = E2
        function Kerr(out, E)
            @. E2 = E
            FFTW.fft!(E2)
            E2[div(length(E2),2):end] .= 0.0
            FFTW.ifft!(E2)
            @. out += 3*ε_0*γ3*abs2(E2)*E
        end
    end
end

"Kerr response for envelope"
function Kerr_env(γ3)
    Kerr = let γ3 = γ3
        function Kerr(out, E)
            @. out += 3/4*ε_0*γ3*abs2(E)*E
        end
    end
end

"Kerr response for envelope but with THG"
# see Eq. 4, Genty et al., Opt. Express 15 5382 (2007)
function Kerr_env_thg(γ3, ω0, t)
    C = exp.(2im*ω0.*t)
    Kerr = let γ3 = γ3, C = C
        function Kerr(out, E)
            @. out += ε_0*γ3/4*(3*abs2(E) + C*E^2)*E
        end
    end
end

"Response type for cumtrapz-based plasma polarisation, adapted from:
M. Geissler, G. Tempea, A. Scrinzi, M. Schnürer, F. Krausz, and T. Brabec, Physical Review Letters 83, 2930 (1999)."
struct PlasmaCumtrapz{R, EType, tType}
    ratefunc::R
    ionpot::Float64
    rate::EType
    fraction::EType
    phase::EType
    J::EType
    P::EType
    t::tType
    δt::Float64
end

function PlasmaCumtrapz(t, E, ratefunc, ionpot)
    rate = similar(E)
    fraction = similar(E)
    phase = similar(E)
    J = similar(E)
    P = similar(E)
    return PlasmaCumtrapz(ratefunc, ionpot, rate, fraction, phase, J, P, t, t[2]-t[1])
end

function (Plas::PlasmaCumtrapz)(out, E)
    Plas.ratefunc(Plas.rate, E)
    Maths.cumtrapz!(Plas.fraction, Plas.rate, Plas.δt)
    @. Plas.fraction = 1-exp(-Plas.fraction)
    @. Plas.phase = Plas.fraction * e_ratio * E
    Maths.cumtrapz!(Plas.J, Plas.phase, Plas.δt)
    for ii in eachindex(E)
        if abs(E[ii]) > 0
            Plas.J[ii] += Plas.ionpot * Plas.rate[ii] * (1-Plas.fraction[ii])/E[ii]
        end
    end
    Maths.cumtrapz!(Plas.P, Plas.J, Plas.δt)
    @. out += Plas.P
end

end<|MERGE_RESOLUTION|>--- conflicted
+++ resolved
@@ -22,15 +22,11 @@
 function Kerr_field(γ3)
     Kerr = let γ3 = γ3
         function Kerr(out, E)
-<<<<<<< HEAD
             if size(E,2) == 1
-                KerrScalar(out, E, ε_0*χ3)
+                KerrScalar(out, E, ε_0*γ3)
             else
-                KerrVector(out, E, ε_0*χ3)
+                KerrVector(out, E, ε_0*γ3)
             end
-=======
-            @. out += ε_0*γ3*E^3
->>>>>>> bff372c1
         end
     end
 end
